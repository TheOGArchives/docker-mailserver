#!/bin/bash

##########################################################################
# >> DEFAULT VARS
#
# add them here.
# Example: DEFAULT_VARS["KEY"]="VALUE"
##########################################################################
declare -A DEFAULT_VARS
DEFAULT_VARS["ENABLE_CLAMAV"]="${ENABLE_CLAMAV:="0"}"
DEFAULT_VARS["ENABLE_SPAMASSASSIN"]="${ENABLE_SPAMASSASSIN:="0"}"
DEFAULT_VARS["ENABLE_POP3"]="${ENABLE_POP3:="0"}"
DEFAULT_VARS["ENABLE_FAIL2BAN"]="${ENABLE_FAIL2BAN:="0"}"
DEFAULT_VARS["ENABLE_MANAGESIEVE"]="${ENABLE_MANAGESIEVE:="0"}"
DEFAULT_VARS["ENABLE_FETCHMAIL"]="${ENABLE_FETCHMAIL:="0"}"
DEFAULT_VARS["FETCHMAIL_POLL"]="${FETCHMAIL_POLL:="300"}"
DEFAULT_VARS["ENABLE_LDAP"]="${ENABLE_LDAP:="0"}"
DEFAULT_VARS["LDAP_START_TLS"]="${LDAP_START_TLS:="no"}"
DEFAULT_VARS["DOVECOT_TLS"]="${DOVECOT_TLS:="no"}"
DEFAULT_VARS["ENABLE_POSTGREY"]="${ENABLE_POSTGREY:="0"}"
DEFAULT_VARS["POSTGREY_DELAY"]="${POSTGREY_DELAY:="300"}"
DEFAULT_VARS["POSTGREY_MAX_AGE"]="${POSTGREY_MAX_AGE:="35"}"
DEFAULT_VARS["POSTGREY_AUTO_WHITELIST_CLIENTS"]="${POSTGREY_AUTO_WHITELIST_CLIENTS:="5"}"
DEFAULT_VARS["POSTGREY_TEXT"]="${POSTGREY_TEXT:="Delayed by postgrey"}"
DEFAULT_VARS["POSTFIX_MESSAGE_SIZE_LIMIT"]="${POSTFIX_MESSAGE_SIZE_LIMIT:="10240000"}"  # ~10 MB by default
DEFAULT_VARS["POSTFIX_MAILBOX_SIZE_LIMIT"]="${POSTFIX_MAILBOX_SIZE_LIMIT:="0"}"        # no limit by default
DEFAULT_VARS["ENABLE_SASLAUTHD"]="${ENABLE_SASLAUTHD:="0"}"
DEFAULT_VARS["SMTP_ONLY"]="${SMTP_ONLY:="0"}"
DEFAULT_VARS["DMS_DEBUG"]="${DMS_DEBUG:="0"}"
DEFAULT_VARS["OVERRIDE_HOSTNAME"]="${OVERRIDE_HOSTNAME}"
DEFAULT_VARS["POSTSCREEN_ACTION"]="${POSTSCREEN_ACTION:="enforce"}"
DEFAULT_VARS["SPOOF_PROTECTION"]="${SPOOF_PROTECTION:="0"}"
DEFAULT_VARS["TLS_LEVEL"]="${TLS_LEVEL:="modern"}"
DEFAULT_VARS["ENABLE_SRS"]="${ENABLE_SRS:="0"}"
DEFAULT_VARS["REPORT_RECIPIENT"]="${REPORT_RECIPIENT:="0"}"
DEFAULT_VARS["LOGROTATE_INTERVAL"]="${LOGROTATE_INTERVAL:=${REPORT_INTERVAL:-"daily"}}"
DEFAULT_VARS["LOGWATCH_INTERVAL"]="${LOGWATCH_INTERVAL:="none"}"
DEFAULT_VARS["VIRUSMAILS_DELETE_DELAY"]="${VIRUSMAILS_DELETE_DELAY:="7"}"

##########################################################################
# << DEFAULT VARS
##########################################################################

##########################################################################
# >> GLOBAL VARS
#
# add your global script variables here.
#
# Example: KEY="VALUE"
##########################################################################
HOSTNAME="$(hostname -f)"
DOMAINNAME="$(hostname -d)"
CHKSUM_FILE=/tmp/docker-mailserver-config-chksum
##########################################################################
# << GLOBAL VARS
##########################################################################


##########################################################################
# >> REGISTER FUNCTIONS
#
# add your new functions/methods here.
#
# NOTE: position matters when registering a function in stacks. First in First out
# 		Execution Logic:
# 			> check functions
# 			> setup functions
# 			> fix functions
# 			> misc functions
# 			> start-daemons
#
# Example:
# if [ CONDITION IS MET ]; then
#   _register_{setup,fix,check,start}_{functions,daemons} "$FUNCNAME"
# fi
#
# Implement them in the section-group: {check,setup,fix,start}
##########################################################################
function register_functions() {
	notify 'taskgrp' 'Initializing setup'
	notify 'task' 'Registering check,setup,fix,misc and start-daemons functions'

	################### >> check funcs

	_register_check_function "_check_environment_variables"
	_register_check_function "_check_hostname"

	################### << check funcs

	################### >> setup funcs

	_register_setup_function "_setup_default_vars"

	if [ "$ENABLE_ELK_FORWARDER" = 1 ]; then
		_register_setup_function "_setup_elk_forwarder"
	fi

	if [ "$SMTP_ONLY" != 1 ]; then
		_register_setup_function "_setup_dovecot"
                _register_setup_function "_setup_dovecot_dhparam"
		_register_setup_function "_setup_dovecot_local_user"
	fi

	if [ "$ENABLE_LDAP" = 1 ];then
		_register_setup_function "_setup_ldap"
	fi

	if [ "$ENABLE_SASLAUTHD" = 1 ];then
		_register_setup_function "_setup_saslauthd"
	fi

	if [ "$ENABLE_POSTGREY" = 1 ];then
		_register_setup_function "_setup_postgrey"
	fi

	_register_setup_function "_setup_dkim"
	_register_setup_function "_setup_ssl"
	_register_setup_function "_setup_docker_permit"

	_register_setup_function "_setup_mailname"
	_register_setup_function "_setup_amavis"
	_register_setup_function "_setup_dmarc_hostname"
	_register_setup_function "_setup_postfix_hostname"
	_register_setup_function "_setup_dovecot_hostname"

	_register_setup_function "_setup_postfix_smtputf8"
	_register_setup_function "_setup_postfix_sasl"
	_register_setup_function "_setup_postfix_sasl_password"
	_register_setup_function "_setup_security_stack"
	_register_setup_function "_setup_postfix_aliases"
	_register_setup_function "_setup_postfix_vhost"
	_register_setup_function "_setup_postfix_dhparam"
	_register_setup_function "_setup_postfix_postscreen"
	_register_setup_function "_setup_postfix_sizelimits"

  if [ "$SPOOF_PROTECTION" = 1  ]; then
		_register_setup_function "_setup_spoof_protection"
	fi

	if [ "$ENABLE_SRS" = 1 ];  then
		_register_setup_function "_setup_SRS"
		_register_start_daemon "_start_daemons_postsrsd"
	fi

  _register_setup_function "_setup_postfix_access_control"

	if [ ! -z "$AWS_SES_HOST" -a ! -z "$AWS_SES_USERPASS" ]; then
		_register_setup_function "_setup_postfix_relay_hosts"
	fi

	if [ ! -z "$DEFAULT_RELAY_HOST" ]; then
		_register_setup_function "_setup_postfix_default_relay_host"
	fi

	if [ ! -z "$RELAY_HOST" ]; then
		_register_setup_function "_setup_postfix_relay_hosts"
	fi

	if [ "$ENABLE_POSTFIX_VIRTUAL_TRANSPORT" = 1  ]; then
		_register_setup_function "_setup_postfix_virtual_transport"
	fi

	_register_setup_function "_setup_postfix_override_configuration"

  _register_setup_function "_setup_environment"
  _register_setup_function "_setup_logrotate"

	if [ "$PFLOGSUMM_TRIGGER" != "none" ]; then
		_register_setup_function "_setup_mail_summary"
	fi

	if [ "$LOGWATCH_TRIGGER" != "none" ]; then
		_register_setup_function "_setup_logwatch"
	fi


        # Compute last as the config files are modified in-place
        _register_setup_function "_setup_chksum_file"

	################### << setup funcs

	################### >> fix funcs

	_register_fix_function "_fix_var_mail_permissions"
	_register_fix_function "_fix_var_amavis_permissions"
	if [ "$ENABLE_CLAMAV" = 0 ]; then
        	_register_fix_function "_fix_cleanup_clamav"
	fi
	if [ "$ENABLE_SPAMASSASSIN" = 0 ]; then
		_register_fix_function "_fix_cleanup_spamassassin"
	fi

	################### << fix funcs

	################### >> misc funcs

	_register_misc_function "_misc_save_states"
	_register_misc_function "_misc_user_patches"

	################### << misc funcs

	################### >> daemon funcs

	_register_start_daemon "_start_daemons_cron"
	_register_start_daemon "_start_daemons_rsyslog"

	if [ "$ENABLE_ELK_FORWARDER" = 1 ]; then
		_register_start_daemon "_start_daemons_filebeat"
	fi

	if [ "$SMTP_ONLY" != 1 ]; then
		_register_start_daemon "_start_daemons_dovecot"
	fi

	# needs to be started before saslauthd
	_register_start_daemon "_start_daemons_opendkim"
	_register_start_daemon "_start_daemons_opendmarc"

	#postfix uses postgrey, needs to be started before postfix
	if [ "$ENABLE_POSTGREY" = 1 ]; then
		_register_start_daemon "_start_daemons_postgrey"
	fi

	_register_start_daemon "_start_daemons_postfix"

	if [ "$ENABLE_SASLAUTHD" = 1 ];then
		_register_start_daemon "_start_daemons_saslauthd"
	fi

	# care needs to run after postfix
	if [ "$ENABLE_FAIL2BAN" = 1 ]; then
		_register_start_daemon "_start_daemons_fail2ban"
	fi

	if [ "$ENABLE_FETCHMAIL" = 1 ]; then
		_register_start_daemon "_start_daemons_fetchmail"
	fi

	if [ "$ENABLE_CLAMAV" = 1 ]; then
		_register_start_daemon "_start_daemons_clamav"
	fi
    # Change detector
    if [ "$ENABLE_LDAP" = 0 ]; then
	    _register_start_daemon "_start_changedetector"
    fi

	_register_start_daemon "_start_daemons_amavis"
	################### << daemon funcs
}
##########################################################################
# << REGISTER FUNCTIONS
##########################################################################



# !!!!!!!!!!!!!!!!!!!!!!!!!!!!!!!!!!!!!!!!!!!!!!!!!!!!!!!!!!!!!!!!!!!!!!!
# !  CARE --> DON'T CHANGE, unless you exactly know what you are doing
# !!!!!!!!!!!!!!!!!!!!!!!!!!!!!!!!!!!!!!!!!!!!!!!!!!!!!!!!!!!!!!!!!!!!!!!
# >>


##########################################################################
# >> CONSTANTS
##########################################################################
declare -a FUNCS_SETUP
declare -a FUNCS_FIX
declare -a FUNCS_CHECK
declare -a FUNCS_MISC
declare -a DAEMONS_START
declare -A HELPERS_EXEC_STATE
##########################################################################
# << CONSTANTS
##########################################################################


##########################################################################
# >> protected register_functions
##########################################################################
function _register_start_daemon() {
	DAEMONS_START+=($1)
	notify 'inf' "$1() registered"
}

function _register_setup_function() {
	FUNCS_SETUP+=($1)
	notify 'inf' "$1() registered"
}

function _register_fix_function() {
	FUNCS_FIX+=($1)
	notify 'inf' "$1() registered"
}

function _register_check_function() {
	FUNCS_CHECK+=($1)
	notify 'inf' "$1() registered"
}

function _register_misc_function() {
	FUNCS_MISC+=($1)
	notify 'inf' "$1() registered"
}
##########################################################################
# << protected register_functions
##########################################################################


function notify () {
	c_red="\e[0;31m"
	c_green="\e[0;32m"
	c_brown="\e[0;33m"
	c_blue="\e[0;34m"
	c_bold="\033[1m"
	c_reset="\e[0m"

	notification_type=$1
	notification_msg=$2
	notification_format=$3
	msg=""

	case "${notification_type}" in
		'taskgrp')
			msg="${c_bold}${notification_msg}${c_reset}"
			;;
		'task')
			if [[ ${DEFAULT_VARS["DMS_DEBUG"]} == 1 ]]; then
				msg="  ${notification_msg}${c_reset}"
			fi
			;;
		'inf')
			if [[ ${DEFAULT_VARS["DMS_DEBUG"]} == 1 ]]; then
				msg="${c_green}  * ${notification_msg}${c_reset}"
			fi
			;;
		'started')
			msg="${c_green} ${notification_msg}${c_reset}"
			;;
		'warn')
			msg="${c_brown}  * ${notification_msg}${c_reset}"
			;;
		'err')
			msg="${c_red}  * ${notification_msg}${c_reset}"
			;;
		'fatal')
			msg="${c_red}Error: ${notification_msg}${c_reset}"
			;;
		*)
			msg=""
			;;
	esac

	case "${notification_format}" in
		'n')
			options="-ne"
	  	;;
		*)
  		options="-e"
			;;
	esac

	[[ ! -z "${msg}" ]] && echo $options "${msg}"
}

function defunc() {
	notify 'fatal' "Please fix your configuration. Exiting..."
	exit 1
}

function display_startup_daemon() {
  $1 &>/dev/null
  res=$?
  if [[ ${DEFAULT_VARS["DMS_DEBUG"]} == 1 ]]; then
	  if [ $res = 0 ]; then
			notify 'started' " [ OK ]"
		else
	  	echo "false"
			notify 'err' " [ FAILED ]"
		fi
  fi
	return $res
}

# !!!!!!!!!!!!!!!!!!!!!!!!!!!!!!!!!!!!!!!!!!!!!!!!!!!!!!!!!!!!!!!!!!!!!!!
# !  CARE --> DON'T CHANGE, except you know exactly what you are doing
# !!!!!!!!!!!!!!!!!!!!!!!!!!!!!!!!!!!!!!!!!!!!!!!!!!!!!!!!!!!!!!!!!!!!!!!
# <<



##########################################################################
# >> Check Stack
#
# Description: Place functions for initial check of container sanity
##########################################################################
function check() {
	notify 'taskgrp' 'Checking configuration'
	for _func in "${FUNCS_CHECK[@]}";do
		$_func
		[ $? != 0 ] && defunc
	done
}

function _check_hostname() {
	notify "task" "Check that hostname/domainname is provided or overidden (no default docker hostname/kubernetes) [$FUNCNAME]"

	if [[ ! -z ${DEFAULT_VARS["OVERRIDE_HOSTNAME"]} ]]; then
		export HOSTNAME=${DEFAULT_VARS["OVERRIDE_HOSTNAME"]}
		export DOMAINNAME=$(echo $HOSTNAME | sed s/[^.]*.//)
	fi

	notify 'inf' "Domain has been set to $DOMAINNAME"
	notify 'inf' "Hostname has been set to $HOSTNAME"

	if ( ! echo $HOSTNAME | grep -E '^(\S+[.]\S+)$' > /dev/null ); then
		notify 'err' "Setting hostname/domainname is required"
		kill `cat /var/run/supervisord.pid` && return 1
	else
		return 0
	fi
}

function _check_environment_variables() {
	notify "task" "Check that there are no conflicts with env variables [$FUNCNAME]"
	return 0
}
##########################################################################
# << Check Stack
##########################################################################


##########################################################################
# >> Setup Stack
#
# Description: Place functions for functional configurations here
##########################################################################
function setup() {
	notify 'taskgrp' 'Configuring mail server'
	for _func in "${FUNCS_SETUP[@]}";do
		$_func
	done
}

function _setup_default_vars() {
	notify 'task' "Setting up default variables [$FUNCNAME]"

	# update POSTMASTER_ADDRESS - must be done done after _check_hostname()
	DEFAULT_VARS["POSTMASTER_ADDRESS"]="${POSTMASTER_ADDRESS:=postmaster@${DOMAINNAME}}"

	# update REPORT_SENDER - must be done done after _check_hostname()
	DEFAULT_VARS["REPORT_SENDER"]="${REPORT_SENDER:=mailserver-report@${HOSTNAME}}"
	DEFAULT_VARS["PFLOGSUMM_SENDER"]="${PFLOGSUMM_SENDER:=${REPORT_SENDER}}"

	# set PFLOGSUMM_TRIGGER here for backwards compatibility
	# when REPORT_RECIPIENT is on the old method should be used
	if [ "$REPORT_RECIPIENT" == "0" ]; then
		DEFAULT_VARS["PFLOGSUMM_TRIGGER"]="${PFLOGSUMM_TRIGGER:="none"}"
	else
		DEFAULT_VARS["PFLOGSUMM_TRIGGER"]="${PFLOGSUMM_TRIGGER:="logrotate"}"
	fi

	# Expand address to simplify the rest of the script
	if [ "$REPORT_RECIPIENT" == "0" ] || [ "$REPORT_RECIPIENT" == "1" ]; then
		REPORT_RECIPIENT="$POSTMASTER_ADDRESS"
		DEFAULT_VARS["REPORT_RECIPIENT"]="${REPORT_RECIPIENT}"
	fi
	DEFAULT_VARS["PFLOGSUMM_RECIPIENT"]="${PFLOGSUMM_RECIPIENT:=${REPORT_RECIPIENT}}"
	DEFAULT_VARS["LOGWATCH_RECIPIENT"]="${LOGWATCH_RECIPIENT:=${REPORT_RECIPIENT}}"

	for var in ${!DEFAULT_VARS[@]}; do
		echo "export $var=\"${DEFAULT_VARS[$var]}\"" >> /root/.bashrc
		[ $? != 0 ] && notify 'err' "Unable to set $var=${DEFAULT_VARS[$var]}" && kill -15 `cat /var/run/supervisord.pid` && return 1
		notify 'inf' "Set $var=${DEFAULT_VARS[$var]}"
	done
}

function _setup_chksum_file() {
        notify 'task' "Setting up configuration checksum file"


        if [ -d /tmp/docker-mailserver ]; then
          pushd /tmp/docker-mailserver

          declare -a cf_files=()
          for file in postfix-accounts.cf postfix-virtual.cf postfix-aliases.cf; do
            [ -f "$file" ] && cf_files+=("$file")
          done

          notify 'inf' "Creating $CHKSUM_FILE"
          sha512sum ${cf_files[@]/#/--tag } >$CHKSUM_FILE

          popd
        else
          # We could just skip the file, but perhaps config can be added later?
          # If so it must be processed by the check for changes script
          notify 'inf' "Creating empty $CHKSUM_FILE (no config)"
          touch $CHKSUM_FILE
        fi
}

function _setup_mailname() {
	notify 'task' 'Setting up Mailname'

	notify 'inf' "Creating /etc/mailname"
	echo $DOMAINNAME > /etc/mailname
}

function _setup_amavis() {
	notify 'task' 'Setting up Amavis'

	notify 'inf' "Applying hostname to /etc/amavis/conf.d/05-node_id"
	sed -i 's/^#\$myhostname = "mail.example.com";/\$myhostname = "'$HOSTNAME'";/' /etc/amavis/conf.d/05-node_id
}

function _setup_dmarc_hostname() {
	notify 'task' 'Setting up dmarc'

	notify 'inf' "Applying hostname to /etc/opendmarc.conf"
	sed -i -e 's/^AuthservID.*$/AuthservID          '$HOSTNAME'/g' \
	       -e 's/^TrustedAuthservIDs.*$/TrustedAuthservIDs  '$HOSTNAME'/g' /etc/opendmarc.conf
}

function _setup_postfix_hostname() {
	notify 'task' 'Applying hostname and domainname to Postfix'

	notify 'inf' "Applying hostname to /etc/postfix/main.cf"
	postconf -e "myhostname = $HOSTNAME"
	postconf -e "mydomain = $DOMAINNAME"
}

function _setup_dovecot_hostname() {
	notify 'task' 'Applying hostname to Dovecot'

	notify 'inf' "Applying hostname to /etc/dovecot/conf.d/15-lda.conf"
	sed -i 's/^#hostname =.*$/hostname = '$HOSTNAME'/g' /etc/dovecot/conf.d/15-lda.conf
}

function _setup_dovecot() {
	notify 'task' 'Setting up Dovecot'

        # Moved from docker file, copy or generate default self-signed cert
        if [ -f /var/mail-state/lib-dovecot/dovecot.pem -a "$ONE_DIR" = 1 ]; then
                notify 'inf' "Copying default dovecot cert"
                cp /var/mail-state/lib-dovecot/dovecot.key /etc/dovecot/ssl/
                cp /var/mail-state/lib-dovecot/dovecot.pem /etc/dovecot/ssl/
        fi
        if [ ! -f /etc/dovecot/ssl/dovecot.pem ]; then
                notify 'inf' "Generating default dovecot cert"
                pushd /usr/share/dovecot
                ./mkcert.sh
                popd

                if [ "$ONE_DIR" = 1 ];then
                        mkdir -p /var/mail-state/lib-dovecot
                        cp /etc/dovecot/ssl/dovecot.key /var/mail-state/lib-dovecot/
                        cp /etc/dovecot/ssl/dovecot.pem /var/mail-state/lib-dovecot/
                fi
        fi

	cp -a /usr/share/dovecot/protocols.d /etc/dovecot/
	# Disable pop3 (it will be eventually enabled later in the script, if requested)
	mv /etc/dovecot/protocols.d/pop3d.protocol /etc/dovecot/protocols.d/pop3d.protocol.disab
	mv /etc/dovecot/protocols.d/managesieved.protocol /etc/dovecot/protocols.d/managesieved.protocol.disab
	sed -i -e 's/#ssl = yes/ssl = yes/g' /etc/dovecot/conf.d/10-master.conf
	sed -i -e 's/#port = 993/port = 993/g' /etc/dovecot/conf.d/10-master.conf
	sed -i -e 's/#port = 995/port = 995/g' /etc/dovecot/conf.d/10-master.conf
	sed -i -e 's/#ssl = yes/ssl = required/g' /etc/dovecot/conf.d/10-ssl.conf
	sed -i 's/^postmaster_address = .*$/postmaster_address = '$POSTMASTER_ADDRESS'/g' /etc/dovecot/conf.d/15-lda.conf

	# Enable Managesieve service by setting the symlink
	# to the configuration file Dovecot will actually find
	if [ "$ENABLE_MANAGESIEVE" = 1 ]; then
		notify 'inf' "Sieve management enabled"
		mv /etc/dovecot/protocols.d/managesieved.protocol.disab /etc/dovecot/protocols.d/managesieved.protocol
	fi

	# Copy pipe and filter programs, if any
	rm -f /usr/lib/dovecot/sieve-filter/*
	rm -f /usr/lib/dovecot/sieve-pipe/*
	[ -d /tmp/docker-mailserver/sieve-filter ] && cp /tmp/docker-mailserver/sieve-filter/* /usr/lib/dovecot/sieve-filter/
	[ -d /tmp/docker-mailserver/sieve-pipe ] && cp /tmp/docker-mailserver/sieve-pipe/* /usr/lib/dovecot/sieve-pipe/
	if [ -f /tmp/docker-mailserver/before.dovecot.sieve ]; then
		sed -i "s/#sieve_before =/sieve_before =/" /etc/dovecot/conf.d/90-sieve.conf
		cp /tmp/docker-mailserver/before.dovecot.sieve /usr/lib/dovecot/sieve-global/
		sievec /usr/lib/dovecot/sieve-global/before.dovecot.sieve
	else
		sed -i "s/  sieve_before =/  #sieve_before =/" /etc/dovecot/conf.d/90-sieve.conf
	fi

	if [ -f /tmp/docker-mailserver/after.dovecot.sieve ]; then
		sed -i "s/#sieve_after =/sieve_after =/" /etc/dovecot/conf.d/90-sieve.conf
		cp /tmp/docker-mailserver/after.dovecot.sieve /usr/lib/dovecot/sieve-global/
		sievec /usr/lib/dovecot/sieve-global/after.dovecot.sieve
	else 
		sed -i "s/  sieve_after =/  #sieve_after =/" /etc/dovecot/conf.d/90-sieve.conf	
	fi
	chown docker:docker -R /usr/lib/dovecot/sieve*
	chmod 550 -R /usr/lib/dovecot/sieve*
}

function _setup_dovecot_local_user() {
	notify 'task' 'Setting up Dovecot Local User'
	echo -n > /etc/postfix/vmailbox
	echo -n > /etc/dovecot/userdb
	if [ -f /tmp/docker-mailserver/postfix-accounts.cf -a "$ENABLE_LDAP" != 1 ]; then
		notify 'inf' "Checking file line endings"
		sed -i 's/\r//g' /tmp/docker-mailserver/postfix-accounts.cf
		notify 'inf' "Regenerating postfix user list"
		echo "# WARNING: this file is auto-generated. Modify config/postfix-accounts.cf to edit user list." > /etc/postfix/vmailbox

		# Checking that /tmp/docker-mailserver/postfix-accounts.cf ends with a newline
		sed -i -e '$a\' /tmp/docker-mailserver/postfix-accounts.cf

		chown dovecot:dovecot /etc/dovecot/userdb
		chmod 640 /etc/dovecot/userdb

		sed -i -e '/\!include auth-ldap\.conf\.ext/s/^/#/' /etc/dovecot/conf.d/10-auth.conf
		sed -i -e '/\!include auth-passwdfile\.inc/s/^#//' /etc/dovecot/conf.d/10-auth.conf

		# Creating users
		# 'pass' is encrypted
		# comments and empty lines are ignored
		grep -v "^\s*$\|^\s*\#" /tmp/docker-mailserver/postfix-accounts.cf | while IFS=$'|' read login pass
		do
			# Setting variables for better readability
			user=$(echo ${login} | cut -d @ -f1)
			domain=$(echo ${login} | cut -d @ -f2)
			# Let's go!
			notify 'inf' "user '${user}' for domain '${domain}' with password '********'"
			echo "${login} ${domain}/${user}/" >> /etc/postfix/vmailbox
			# User database for dovecot has the following format:
			# user:password:uid:gid:(gecos):home:(shell):extra_fields
			# Example :
			# ${login}:${pass}:5000:5000::/var/mail/${domain}/${user}::userdb_mail=maildir:/var/mail/${domain}/${user}
			echo "${login}:${pass}:5000:5000::/var/mail/${domain}/${user}::" >> /etc/dovecot/userdb
			mkdir -p /var/mail/${domain}
			if [ ! -d "/var/mail/${domain}/${user}" ]; then
				maildirmake.dovecot "/var/mail/${domain}/${user}"
				maildirmake.dovecot "/var/mail/${domain}/${user}/.Sent"
				maildirmake.dovecot "/var/mail/${domain}/${user}/.Trash"
				maildirmake.dovecot "/var/mail/${domain}/${user}/.Drafts"
				echo -e "INBOX\nSent\nTrash\nDrafts" >> "/var/mail/${domain}/${user}/subscriptions"
				touch "/var/mail/${domain}/${user}/.Sent/maildirfolder"
			fi
			# Copy user provided sieve file, if present
			test -e /tmp/docker-mailserver/${login}.dovecot.sieve && cp /tmp/docker-mailserver/${login}.dovecot.sieve /var/mail/${domain}/${user}/.dovecot.sieve
			echo ${domain} >> /tmp/vhost.tmp
		done
	else
		notify 'inf' "'config/docker-mailserver/postfix-accounts.cf' is not provided. No mail account created."
	fi

	if [[ ! $(grep '@' /tmp/docker-mailserver/postfix-accounts.cf | grep '|') ]]; then
		if [ $ENABLE_LDAP -eq 0 ]; then
			notify 'fatal' "Unless using LDAP, you need at least 1 email account to start Dovecot."
			defunc
		fi
	fi

}

function _setup_ldap() {
	notify 'task' 'Setting up Ldap'

	notify 'inf' 'Checking for custom configs'
	# cp config files if in place
	for i in 'users' 'groups' 'aliases' 'domains'; do
	    fpath="/tmp/docker-mailserver/ldap-${i}.cf"
	    if [ -f $fpath ]; then
		cp ${fpath} /etc/postfix/ldap-${i}.cf
	    fi
	done

	notify 'inf' 'Starting to override configs'
	for f in /etc/postfix/ldap-users.cf /etc/postfix/ldap-groups.cf /etc/postfix/ldap-aliases.cf /etc/postfix/ldap-domains.cf /etc/postfix/maps/sender_login_maps.ldap
	do
		[[ $f =~ ldap-user ]] && export LDAP_QUERY_FILTER="${LDAP_QUERY_FILTER_USER}"
		[[ $f =~ ldap-group ]] && export LDAP_QUERY_FILTER="${LDAP_QUERY_FILTER_GROUP}"
		[[ $f =~ ldap-aliases ]] && export LDAP_QUERY_FILTER="${LDAP_QUERY_FILTER_ALIAS}"
		[[ $f =~ ldap-domains ]] && export LDAP_QUERY_FILTER="${LDAP_QUERY_FILTER_DOMAIN}"
		configomat.sh "LDAP_" "${f}"
	done

	notify 'inf' "Configuring dovecot LDAP"

	declare -A _dovecot_ldap_mapping

	_dovecot_ldap_mapping["DOVECOT_BASE"]="${DOVECOT_BASE:="${LDAP_SEARCH_BASE}"}"
	_dovecot_ldap_mapping["DOVECOT_DN"]="${DOVECOT_DN:="${LDAP_BIND_DN}"}"
	_dovecot_ldap_mapping["DOVECOT_DNPASS"]="${DOVECOT_DNPASS:="${LDAP_BIND_PW}"}"
	_dovecot_ldap_mapping["DOVECOT_HOSTS"]="${DOVECOT_HOSTS:="${LDAP_SERVER_HOST}"}"
	# Not sure whether this can be the same or not
	# _dovecot_ldap_mapping["DOVECOT_PASS_FILTER"]="${DOVECOT_PASS_FILTER:="${LDAP_QUERY_FILTER_USER}"}"
	# _dovecot_ldap_mapping["DOVECOT_USER_FILTER"]="${DOVECOT_USER_FILTER:="${LDAP_QUERY_FILTER_USER}"}"

	for var in ${!_dovecot_ldap_mapping[@]}; do
		export $var=${_dovecot_ldap_mapping[$var]}
	done

	configomat.sh "DOVECOT_" "/etc/dovecot/dovecot-ldap.conf.ext"

	# Add  domainname to vhost.
	echo $DOMAINNAME >> /tmp/vhost.tmp

	notify 'inf' "Enabling dovecot LDAP authentification"
	sed -i -e '/\!include auth-ldap\.conf\.ext/s/^#//' /etc/dovecot/conf.d/10-auth.conf
	sed -i -e '/\!include auth-passwdfile\.inc/s/^/#/' /etc/dovecot/conf.d/10-auth.conf

	notify 'inf' "Configuring LDAP"
	[ -f /etc/postfix/ldap-users.cf ] && \
		postconf -e "virtual_mailbox_maps = ldap:/etc/postfix/ldap-users.cf" || \
		notify 'inf' "==> Warning: /etc/postfix/ldap-user.cf not found"

	[ -f /etc/postfix/ldap-domains.cf ] && \
		postconf -e "virtual_mailbox_domains = /etc/postfix/vhost, ldap:/etc/postfix/ldap-domains.cf" || \
		notify 'inf' "==> Warning: /etc/postfix/ldap-domains.cf not found"

	[ -f /etc/postfix/ldap-aliases.cf -a -f /etc/postfix/ldap-groups.cf ] && \
		postconf -e "virtual_alias_maps = ldap:/etc/postfix/ldap-aliases.cf, ldap:/etc/postfix/ldap-groups.cf" || \
		notify 'inf' "==> Warning: /etc/postfix/ldap-aliases.cf or /etc/postfix/ldap-groups.cf not found"

	return 0
}

function _setup_postgrey() {
	notify 'inf' "Configuring postgrey"
	sed -i -e 's/, reject_rbl_client bl.spamcop.net$/, reject_rbl_client bl.spamcop.net, check_policy_service inet:127.0.0.1:10023/' /etc/postfix/main.cf
	sed -i -e "s/\"--inet=127.0.0.1:10023\"/\"--inet=127.0.0.1:10023 --delay=$POSTGREY_DELAY --max-age=$POSTGREY_MAX_AGE --auto-whitelist-clients=$POSTGREY_AUTO_WHITELIST_CLIENTS\"/" /etc/default/postgrey
	TEXT_FOUND=`grep -i "POSTGREY_TEXT" /etc/default/postgrey | wc -l`

	if [ $TEXT_FOUND -eq 0 ]; then
		printf "POSTGREY_TEXT=\"$POSTGREY_TEXT\"\n\n" >> /etc/default/postgrey
	fi
	if [ -f /tmp/docker-mailserver/whitelist_clients.local ]; then
		cp -f /tmp/docker-mailserver/whitelist_clients.local /etc/postgrey/whitelist_clients.local
	fi
	if [ -f /tmp/docker-mailserver/whitelist_recipients ]; then
		cp -f /tmp/docker-mailserver/whitelist_recipients /etc/postgrey/whitelist_recipients
	fi
}

function _setup_postfix_postscreen() {
	notify 'inf' "Configuring postscreen"
	sed -i -e "s/postscreen_dnsbl_action = enforce/postscreen_dnsbl_action = $POSTSCREEN_ACTION/" \
	       -e "s/postscreen_greet_action = enforce/postscreen_greet_action = $POSTSCREEN_ACTION/" \
	       -e "s/postscreen_bare_newline_action = enforce/postscreen_bare_newline_action = $POSTSCREEN_ACTION/" /etc/postfix/main.cf
}

function _setup_postfix_sizelimits() {
	notify 'inf' "Configuring postfix message size limit"
	postconf -e "message_size_limit = ${DEFAULT_VARS["POSTFIX_MESSAGE_SIZE_LIMIT"]}"
	notify 'inf' "Configuring postfix mailbox size limit"
	postconf -e "mailbox_size_limit = ${DEFAULT_VARS["POSTFIX_MAILBOX_SIZE_LIMIT"]}"
}

function _setup_postfix_smtputf8() {
        notify 'inf' "Configuring postfix smtputf8 support (disable)"
        postconf -e "smtputf8_enable = no"
}

function _setup_spoof_protection () {
	notify 'inf' "Configuring Spoof Protection"
	sed -i 's|smtpd_sender_restrictions =|smtpd_sender_restrictions = reject_authenticated_sender_login_mismatch,|' /etc/postfix/main.cf
	[ "$ENABLE_LDAP" = 1 ] \
		&& postconf -e "smtpd_sender_login_maps=ldap:/etc/postfix/ldap-users.cf ldap:/etc/postfix/ldap-aliases.cf ldap:/etc/postfix/ldap-groups.cf" \
		|| postconf -e "smtpd_sender_login_maps=texthash:/etc/postfix/virtual, hash:/etc/aliases, pcre:/etc/postfix/regexp, pcre:/etc/postfix/maps/sender_login_maps.pcre"
}

function _setup_postfix_access_control() {
  notify 'inf' "Configuring user access"
  [ -f /tmp/docker-mailserver/postfix-send-access.cf ] && sed -i 's|smtpd_sender_restrictions =|smtpd_sender_restrictions = check_sender_access texthash:/tmp/docker-mailserver/postfix-send-access.cf,|' /etc/postfix/main.cf
  [ -f /tmp/docker-mailserver/postfix-receive-access.cf ] && sed -i 's|smtpd_recipient_restrictions =|smtpd_recipient_restrictions = check_recipient_access texthash:/tmp/docker-mailserver/postfix-receive-access.cf,|' /etc/postfix/main.cf
}

function _setup_postfix_sasl() {
    if [[ ${ENABLE_SASLAUTHD} == 1 ]];then
	[ ! -f /etc/postfix/sasl/smtpd.conf ] && cat > /etc/postfix/sasl/smtpd.conf << EOF
pwcheck_method: saslauthd
mech_list: plain login
EOF
    fi

    # cyrus sasl or dovecot sasl
    if [[ ${ENABLE_SASLAUTHD} == 1 ]] || [[ ${SMTP_ONLY} == 0 ]];then
	sed -i -e 's|^smtpd_sasl_auth_enable[[:space:]]\+.*|smtpd_sasl_auth_enable = yes|g' /etc/postfix/main.cf
    else
	sed -i -e 's|^smtpd_sasl_auth_enable[[:space:]]\+.*|smtpd_sasl_auth_enable = no|g' /etc/postfix/main.cf
    fi

    return 0
}

function _setup_saslauthd() {
	notify 'task' "Setting up Saslauthd"

	notify 'inf' "Configuring Cyrus SASL"
	# checking env vars and setting defaults
	[ -z "$SASLAUTHD_MECHANISMS" ] && SASLAUTHD_MECHANISMS=pam
	[ "$SASLAUTHD_MECHANISMS" = ldap -a -z "$SASLAUTHD_LDAP_SEARCH_BASE" ] && SASLAUTHD_MECHANISMS=pam
	[ -z "$SASLAUTHD_LDAP_SERVER" ] && SASLAUTHD_LDAP_SERVER=localhost
	[ -z "$SASLAUTHD_LDAP_FILTER" ] && SASLAUTHD_LDAP_FILTER='(&(uniqueIdentifier=%u)(mailEnabled=TRUE))'
	([ -z "$SASLAUTHD_LDAP_SSL" ] || [ $SASLAUTHD_LDAP_SSL == 0 ]) && SASLAUTHD_LDAP_PROTO='ldap://' || SASLAUTHD_LDAP_PROTO='ldaps://'
	[ -z "$SASLAUTHD_LDAP_START_TLS" ] && SASLAUTHD_LDAP_START_TLS=no
	[ -z "$SASLAUTHD_LDAP_TLS_CHECK_PEER" ] && SASLAUTHD_LDAP_TLS_CHECK_PEER=no

	if [ ! -f /etc/saslauthd.conf ]; then
		notify 'inf' "Creating /etc/saslauthd.conf"
		cat > /etc/saslauthd.conf << EOF
ldap_servers: ${SASLAUTHD_LDAP_PROTO}${SASLAUTHD_LDAP_SERVER}

ldap_auth_method: bind
ldap_bind_dn: ${SASLAUTHD_LDAP_BIND_DN}
ldap_bind_pw: ${SASLAUTHD_LDAP_PASSWORD}

ldap_search_base: ${SASLAUTHD_LDAP_SEARCH_BASE}
ldap_filter: ${SASLAUTHD_LDAP_FILTER}

ldap_start_tls: $SASLAUTHD_LDAP_START_TLS
ldap_tls_check_peer: $SASLAUTHD_LDAP_TLS_CHECK_PEER

ldap_referrals: yes
log_level: 10
EOF
	fi

		 sed -i \
		 -e "/^[^#].*smtpd_sasl_type.*/s/^/#/g" \
		 -e "/^[^#].*smtpd_sasl_path.*/s/^/#/g" \
		 /etc/postfix/master.cf

	sed -i \
		-e "/smtpd_sasl_path =.*/d" \
		-e "/smtpd_sasl_type =.*/d" \
		-e "/dovecot_destination_recipient_limit =.*/d" \
		/etc/postfix/main.cf
	gpasswd -a postfix sasl
}

function _setup_postfix_aliases() {
	notify 'task' 'Setting up Postfix Aliases'

	echo -n > /etc/postfix/virtual
	echo -n > /etc/postfix/regexp
	if [ -f /tmp/docker-mailserver/postfix-virtual.cf ]; then
	# fixing old virtual user file
	  [[ $(grep ",$" /tmp/docker-mailserver/postfix-virtual.cf) ]] && sed -i -e "s/, /,/g" -e "s/,$//g" /tmp/docker-mailserver/postfix-virtual.cf
		# Copying virtual file
		cp -f /tmp/docker-mailserver/postfix-virtual.cf /etc/postfix/virtual
		while read from to
		do
			# Setting variables for better readability
			uname=$(echo ${from} | cut -d @ -f1)
			domain=$(echo ${from} | cut -d @ -f2)
			# if they are equal it means the line looks like: "user1     other@domain.tld"
			test "$uname" != "$domain" && echo ${domain} >> /tmp/vhost.tmp
		done < /tmp/docker-mailserver/postfix-virtual.cf
	else
		notify 'inf' "Warning 'config/postfix-virtual.cf' is not provided. No mail alias/forward created."
	fi
	if [ -f /tmp/docker-mailserver/postfix-regexp.cf ]; then
		# Copying regexp alias file
		notify 'inf' "Adding regexp alias file postfix-regexp.cf"
		cp -f /tmp/docker-mailserver/postfix-regexp.cf /etc/postfix/regexp
		sed -i -e '/^virtual_alias_maps/{
		s/ pcre:.*//
		s/$/ pcre:\/etc\/postfix\/regexp/
		}' /etc/postfix/main.cf
	fi

	notify 'inf' "Configuring root alias"
	echo "root: ${POSTMASTER_ADDRESS}" > /etc/aliases
	if [ -f /tmp/docker-mailserver/postfix-aliases.cf ]; then
		cat /tmp/docker-mailserver/postfix-aliases.cf>>/etc/aliases
	else
		notify 'inf' "'config/postfix-aliases.cf' is not provided and will be auto created."
		echo -n >/tmp/docker-mailserver/postfix-aliases.cf
	fi
	postalias /etc/aliases
}

function _setup_SRS() {
	notify 'task' 'Setting up SRS'
	postconf -e "sender_canonical_maps = tcp:localhost:10001"
	postconf -e "sender_canonical_classes = envelope_sender"
	postconf -e "recipient_canonical_maps = tcp:localhost:10002"
	postconf -e "recipient_canonical_classes = envelope_recipient,header_recipient"
}

function _setup_dkim() {
	notify 'task' 'Setting up DKIM'

	mkdir -p /etc/opendkim && touch /etc/opendkim/SigningTable

	# Check if keys are already available
	if [ -e "/tmp/docker-mailserver/opendkim/KeyTable" ]; then
		cp -a /tmp/docker-mailserver/opendkim/* /etc/opendkim/
		notify 'inf' "DKIM keys added for: `ls -C /etc/opendkim/keys/`"
		notify 'inf' "Changing permissions on /etc/opendkim"
		chown -R opendkim:opendkim /etc/opendkim/
		# And make sure permissions are right
		chmod -R 0700 /etc/opendkim/keys/
	else
		notify 'warn' "No DKIM key provided. Check the documentation to find how to get your keys."

		local _f_keytable="/etc/opendkim/KeyTable"
		[ ! -f "$_f_keytable" ] && touch "$_f_keytable"
	fi

	# Setup nameservers paramater from /etc/resolv.conf if not defined
	if ! grep '^Nameservers' /etc/opendkim.conf; then
		echo "Nameservers $(grep '^nameserver' /etc/resolv.conf | awk -F " " '{print $2}' | paste -sd ',' -)" >> /etc/opendkim.conf
		notify 'inf' "Nameservers added to /etc/opendkim.conf"
	fi
}

function _setup_ssl() {
	notify 'task' 'Setting up SSL'

  # TLS strength/level configuration
  case $TLS_LEVEL in
    "modern" )
      # Postfix configuration
      sed -i -r 's/^smtpd_tls_mandatory_protocols =.*$/smtpd_tls_mandatory_protocols = !SSLv2,!SSLv3,!TLSv1,!TLSv1.1/' /etc/postfix/main.cf
      sed -i -r 's/^smtpd_tls_protocols =.*$/smtpd_tls_protocols = !SSLv2,!SSLv3,!TLSv1,!TLSv1.1/' /etc/postfix/main.cf
      sed -i -r 's/^smtp_tls_protocols =.*$/smtp_tls_protocols = !SSLv2,!SSLv3,!TLSv1,!TLSv1.1/' /etc/postfix/main.cf
      sed -i -r 's/^tls_high_cipherlist =.*$/tls_high_cipherlist = ECDHE-ECDSA-AES256-GCM-SHA384:ECDHE-RSA-AES256-GCM-SHA384:ECDHE-ECDSA-CHACHA20-POLY1305:ECDHE-RSA-CHACHA20-POLY1305:ECDHE-ECDSA-AES128-GCM-SHA256:ECDHE-RSA-AES128-GCM-SHA256:ECDHE-ECDSA-AES256-SHA384:ECDHE-RSA-AES256-SHA384:ECDHE-ECDSA-AES128-SHA256:ECDHE-RSA-AES128-SHA256/' /etc/postfix/main.cf

      # Dovecot configuration (secure by default though)
      sed -i -r 's/^ssl_min_protocol =.*$/ssl_min_protocol = TLSv1.2/' /etc/dovecot/conf.d/10-ssl.conf
      sed -i -r 's/^ssl_cipher_list =.*$/ssl_cipher_list = ECDHE-ECDSA-AES256-GCM-SHA384:ECDHE-RSA-AES256-GCM-SHA384:ECDHE-ECDSA-CHACHA20-POLY1305:ECDHE-RSA-CHACHA20-POLY1305:ECDHE-ECDSA-AES128-GCM-SHA256:ECDHE-RSA-AES128-GCM-SHA256:ECDHE-ECDSA-AES256-SHA384:ECDHE-RSA-AES256-SHA384:ECDHE-ECDSA-AES128-SHA256:ECDHE-RSA-AES128-SHA256/' /etc/dovecot/conf.d/10-ssl.conf

      notify 'inf' "TLS configured with 'modern' ciphers"
    ;;
    "intermediate" )
      # Postfix configuration
      sed -i -r 's/^smtpd_tls_mandatory_protocols =.*$/smtpd_tls_mandatory_protocols = !SSLv2,!SSLv3/' /etc/postfix/main.cf
      sed -i -r 's/^smtpd_tls_protocols =.*$/smtpd_tls_protocols = !SSLv2,!SSLv3/' /etc/postfix/main.cf
      sed -i -r 's/^smtp_tls_protocols =.*$/smtp_tls_protocols = !SSLv2,!SSLv3/' /etc/postfix/main.cf
      sed -i -r 's/^tls_high_cipherlist =.*$/tls_high_cipherlist = ECDHE-ECDSA-CHACHA20-POLY1305:ECDHE-RSA-CHACHA20-POLY1305:ECDHE-ECDSA-AES128-GCM-SHA256:ECDHE-RSA-AES128-GCM-SHA256:ECDHE-ECDSA-AES256-GCM-SHA384:ECDHE-RSA-AES256-GCM-SHA384:DHE-RSA-AES128-GCM-SHA256:DHE-RSA-AES256-GCM-SHA384:ECDHE-ECDSA-AES128-SHA256:ECDHE-RSA-AES128-SHA256:ECDHE-ECDSA-AES128-SHA:ECDHE-RSA-AES256-SHA384:ECDHE-RSA-AES128-SHA:ECDHE-ECDSA-AES256-SHA384:ECDHE-ECDSA-AES256-SHA:ECDHE-RSA-AES256-SHA:DHE-RSA-AES128-SHA256:DHE-RSA-AES128-SHA:DHE-RSA-AES256-SHA256:DHE-RSA-AES256-SHA:ECDHE-ECDSA-DES-CBC3-SHA:ECDHE-RSA-DES-CBC3-SHA:EDH-RSA-DES-CBC3-SHA:AES128-GCM-SHA256:AES256-GCM-SHA384:AES128-SHA256:AES256-SHA256:AES128-SHA:AES256-SHA:DES-CBC3-SHA:!DSS/' /etc/postfix/main.cf

      # Dovecot configuration
      sed -i -r 's/^ssl_min_protocol = .*$/ssl_min_protocol = TLSv1/' /etc/dovecot/conf.d/10-ssl.conf
      sed -i -r 's/^ssl_cipher_list = .*$/ssl_cipher_list = ECDHE-ECDSA-CHACHA20-POLY1305:ECDHE-RSA-CHACHA20-POLY1305:ECDHE-ECDSA-AES128-GCM-SHA256:ECDHE-RSA-AES128-GCM-SHA256:ECDHE-ECDSA-AES256-GCM-SHA384:ECDHE-RSA-AES256-GCM-SHA384:DHE-RSA-AES128-GCM-SHA256:DHE-RSA-AES256-GCM-SHA384:ECDHE-ECDSA-AES128-SHA256:ECDHE-RSA-AES128-SHA256:ECDHE-ECDSA-AES128-SHA:ECDHE-RSA-AES256-SHA384:ECDHE-RSA-AES128-SHA:ECDHE-ECDSA-AES256-SHA384:ECDHE-ECDSA-AES256-SHA:ECDHE-RSA-AES256-SHA:DHE-RSA-AES128-SHA256:DHE-RSA-AES128-SHA:DHE-RSA-AES256-SHA256:DHE-RSA-AES256-SHA:ECDHE-ECDSA-DES-CBC3-SHA:ECDHE-RSA-DES-CBC3-SHA:EDH-RSA-DES-CBC3-SHA:AES128-GCM-SHA256:AES256-GCM-SHA384:AES128-SHA256:AES256-SHA256:AES128-SHA:AES256-SHA:DES-CBC3-SHA:!DSS/' /etc/dovecot/conf.d/10-ssl.conf

      notify 'inf' "TLS configured with 'intermediate' ciphers"
    ;;
  esac

	# SSL certificate Configuration
	case $SSL_TYPE in
		"letsencrypt" )
			# letsencrypt folders and files mounted in /etc/letsencrypt
			if [ -e "/etc/letsencrypt/live/$HOSTNAME/fullchain.pem" ]; then
				KEY=""
				if [ -e "/etc/letsencrypt/live/$HOSTNAME/privkey.pem" ]; then
					KEY="privkey"
				elif [ -e "/etc/letsencrypt/live/$HOSTNAME/key.pem" ]; then
					KEY="key"
				else
					notify 'err' "Cannot access '/etc/letsencrypt/live/"$HOSTNAME"/privkey.pem' nor 'key.pem'"
				fi
				if [ -n "$KEY" ]; then
					notify 'inf' "Adding $HOSTNAME SSL certificate"

					# Postfix configuration
					sed -i -r 's~smtpd_tls_cert_file=/etc/ssl/certs/ssl-cert-snakeoil.pem~smtpd_tls_cert_file=/etc/letsencrypt/live/'$HOSTNAME'/fullchain.pem~g' /etc/postfix/main.cf
					sed -i -r 's~smtpd_tls_key_file=/etc/ssl/private/ssl-cert-snakeoil.key~smtpd_tls_key_file=/etc/letsencrypt/live/'$HOSTNAME'/'"$KEY"'\.pem~g' /etc/postfix/main.cf

					# Dovecot configuration
					sed -i -e 's~ssl_cert = </etc/dovecot/ssl/dovecot\.pem~ssl_cert = </etc/letsencrypt/live/'$HOSTNAME'/fullchain\.pem~g' /etc/dovecot/conf.d/10-ssl.conf
					sed -i -e 's~ssl_key = </etc/dovecot/ssl/dovecot\.key~ssl_key = </etc/letsencrypt/live/'$HOSTNAME'/'"$KEY"'\.pem~g' /etc/dovecot/conf.d/10-ssl.conf

					notify 'inf' "SSL configured with 'letsencrypt' certificates"
				else
					notify 'err' "Key filename not set!"
				fi
			else
				notify 'err' "Cannot access '/etc/letsencrypt/live/"$HOSTNAME"/fullchain.pem'"
			fi
		;;
	"custom" )
		# Adding CA signed SSL certificate if provided in 'postfix/ssl' folder
		if [ -e "/tmp/docker-mailserver/ssl/$HOSTNAME-full.pem" ]; then
			notify 'inf' "Adding $HOSTNAME SSL certificate"
			mkdir -p /etc/postfix/ssl
			cp "/tmp/docker-mailserver/ssl/$HOSTNAME-full.pem" /etc/postfix/ssl

			# Postfix configuration
			sed -i -r 's~smtpd_tls_cert_file=/etc/ssl/certs/ssl-cert-snakeoil.pem~smtpd_tls_cert_file=/etc/postfix/ssl/'$HOSTNAME'-full.pem~g' /etc/postfix/main.cf
			sed -i -r 's~smtpd_tls_key_file=/etc/ssl/private/ssl-cert-snakeoil.key~smtpd_tls_key_file=/etc/postfix/ssl/'$HOSTNAME'-full.pem~g' /etc/postfix/main.cf

			# Dovecot configuration
			sed -i -e 's~ssl_cert = </etc/dovecot/ssl/dovecot\.pem~ssl_cert = </etc/postfix/ssl/'$HOSTNAME'-full\.pem~g' /etc/dovecot/conf.d/10-ssl.conf
			sed -i -e 's~ssl_key = </etc/dovecot/ssl/dovecot\.key~ssl_key = </etc/postfix/ssl/'$HOSTNAME'-full\.pem~g' /etc/dovecot/conf.d/10-ssl.conf

			notify 'inf' "SSL configured with 'CA signed/custom' certificates"
		fi
		;;
	"manual" )
		# Lets you manually specify the location of the SSL Certs to use. This gives you some more control over this whole processes (like using kube-lego to generate certs)
		if [ -n "$SSL_CERT_PATH" ] \
		&& [ -n "$SSL_KEY_PATH" ]; then
			notify 'inf' "Configuring certificates using cert $SSL_CERT_PATH and key $SSL_KEY_PATH"
			mkdir -p /etc/postfix/ssl
			cp "$SSL_CERT_PATH" /etc/postfix/ssl/cert
			cp "$SSL_KEY_PATH" /etc/postfix/ssl/key
			chmod 600 /etc/postfix/ssl/cert
			chmod 600 /etc/postfix/ssl/key

			# Postfix configuration
			sed -i -r 's~smtpd_tls_cert_file=/etc/ssl/certs/ssl-cert-snakeoil.pem~smtpd_tls_cert_file=/etc/postfix/ssl/cert~g' /etc/postfix/main.cf
			sed -i -r 's~smtpd_tls_key_file=/etc/ssl/private/ssl-cert-snakeoil.key~smtpd_tls_key_file=/etc/postfix/ssl/key~g' /etc/postfix/main.cf

			# Dovecot configuration
			sed -i -e 's~ssl_cert = </etc/dovecot/ssl/dovecot\.pem~ssl_cert = </etc/postfix/ssl/cert~g' /etc/dovecot/conf.d/10-ssl.conf
			sed -i -e 's~ssl_key = </etc/dovecot/ssl/dovecot\.key~ssl_key = </etc/postfix/ssl/key~g' /etc/dovecot/conf.d/10-ssl.conf

			notify 'inf' "SSL configured with 'Manual' certificates"
		fi
	;;
"self-signed" )
	# Adding self-signed SSL certificate if provided in 'postfix/ssl' folder
	if [ -e "/tmp/docker-mailserver/ssl/$HOSTNAME-cert.pem" ] \
	&& [ -e "/tmp/docker-mailserver/ssl/$HOSTNAME-key.pem"  ] \
	&& [ -e "/tmp/docker-mailserver/ssl/$HOSTNAME-combined.pem" ] \
	&& [ -e "/tmp/docker-mailserver/ssl/demoCA/cacert.pem" ]; then
		notify 'inf' "Adding $HOSTNAME SSL certificate"
		mkdir -p /etc/postfix/ssl
		cp "/tmp/docker-mailserver/ssl/$HOSTNAME-cert.pem" /etc/postfix/ssl
		cp "/tmp/docker-mailserver/ssl/$HOSTNAME-key.pem" /etc/postfix/ssl
		# Force permission on key file
		chmod 600 /etc/postfix/ssl/$HOSTNAME-key.pem
		cp "/tmp/docker-mailserver/ssl/$HOSTNAME-combined.pem" /etc/postfix/ssl
		cp /tmp/docker-mailserver/ssl/demoCA/cacert.pem /etc/postfix/ssl

		# Postfix configuration
		sed -i -r 's~smtpd_tls_cert_file=/etc/ssl/certs/ssl-cert-snakeoil.pem~smtpd_tls_cert_file=/etc/postfix/ssl/'$HOSTNAME'-cert.pem~g' /etc/postfix/main.cf
		sed -i -r 's~smtpd_tls_key_file=/etc/ssl/private/ssl-cert-snakeoil.key~smtpd_tls_key_file=/etc/postfix/ssl/'$HOSTNAME'-key.pem~g' /etc/postfix/main.cf
		sed -i -r 's~#smtpd_tls_CAfile=~smtpd_tls_CAfile=/etc/postfix/ssl/cacert.pem~g' /etc/postfix/main.cf
		sed -i -r 's~#smtp_tls_CAfile=~smtp_tls_CAfile=/etc/postfix/ssl/cacert.pem~g' /etc/postfix/main.cf
		ln -s /etc/postfix/ssl/cacert.pem "/etc/ssl/certs/cacert-$HOSTNAME.pem"

		# Dovecot configuration
		sed -i -e 's~ssl_cert = </etc/dovecot/ssl/dovecot\.pem~ssl_cert = </etc/postfix/ssl/'$HOSTNAME'-combined\.pem~g' /etc/dovecot/conf.d/10-ssl.conf
		sed -i -e 's~ssl_key = </etc/dovecot/ssl/dovecot\.key~ssl_key = </etc/postfix/ssl/'$HOSTNAME'-key\.pem~g' /etc/dovecot/conf.d/10-ssl.conf

		notify 'inf' "SSL configured with 'self-signed' certificates"
	fi
	;;
    '' )
        # $SSL_TYPE=empty, no SSL certificate, plain text access

        # Dovecot configuration
        sed -i -e 's~#disable_plaintext_auth = yes~disable_plaintext_auth = no~g' /etc/dovecot/conf.d/10-auth.conf
        sed -i -e 's~ssl = required~ssl = yes~g' /etc/dovecot/conf.d/10-ssl.conf

        notify 'inf' "SSL configured with plain text access"
        ;;
    * )
        # Unknown option, default behavior, no action is required
        notify 'warn' "SSL configured by default"
        ;;
	esac
}

function _setup_postfix_vhost() {
	notify 'task' "Setting up Postfix vhost"

	if [ -f /tmp/vhost.tmp ]; then
		cat /tmp/vhost.tmp | sort | uniq > /etc/postfix/vhost && rm /tmp/vhost.tmp
	fi
}

function _setup_docker_permit() {
	notify 'task' 'Setting up PERMIT_DOCKER Option'

	container_ip=$(ip addr show eth0 | grep 'inet ' | sed 's/[^0-9\.\/]*//g' | cut -d '/' -f 1)
	container_network="$(echo $container_ip | cut -d '.' -f1-2).0.0"
	container_networks=$(ip -o -4 addr show type veth | egrep -o '[0-9\.]+/[0-9]+')

	case $PERMIT_DOCKER in
		"host" )
			notify 'inf' "Adding $container_network/16 to my networks"
			postconf -e "$(postconf | grep '^mynetworks =') $container_network/16"
			echo $container_network/16 >> /etc/opendmarc/ignore.hosts
			echo $container_network/16 >> /etc/opendkim/TrustedHosts
			;;

		"network" )
			notify 'inf' "Adding docker network in my networks"
			postconf -e "$(postconf | grep '^mynetworks =') 172.16.0.0/12"
			echo 172.16.0.0/12 >> /etc/opendmarc/ignore.hosts
			echo 172.16.0.0/12 >> /etc/opendkim/TrustedHosts
			;;
		"connected-networks" )
			for network in $container_networks; do
				network=$(_sanitize_ipv4_to_subnet_cidr $network)
				notify 'inf' "Adding docker network $network in my networks"
				postconf -e "$(postconf | grep '^mynetworks =') $network"
				echo $network >> /etc/opendmarc/ignore.hosts
				echo $network >> /etc/opendkim/TrustedHosts
			done
			;;
		* )
			notify 'inf' "Adding container ip in my networks"
			postconf -e "$(postconf | grep '^mynetworks =') $container_ip/32"
			echo $container_ip/32 >> /etc/opendmarc/ignore.hosts
			echo $container_ip/32 >> /etc/opendkim/TrustedHosts
			;;
	esac
}

function _setup_postfix_virtual_transport() {
	notify 'task' 'Setting up Postfix virtual transport'

	[ -z "${POSTFIX_DAGENT}" ] && \
		echo "${POSTFIX_DAGENT} not set." && \
		kill -15 `cat /var/run/supervisord.pid` && return 1
	postconf -e "virtual_transport = ${POSTFIX_DAGENT}"
}

function _setup_postfix_override_configuration() {
	notify 'task' 'Setting up Postfix Override configuration'

	if [ -f /tmp/docker-mailserver/postfix-main.cf ]; then
		while read line; do
		# all valid postfix options start with a lower case letter
		# http://www.postfix.org/postconf.5.html
		if [[ "$line" =~ ^[a-z] ]]; then
			postconf -e "$line"
		fi
		done < /tmp/docker-mailserver/postfix-main.cf
		notify 'inf' "Loaded 'config/postfix-main.cf'"
	else
		notify 'inf' "No extra postfix settings loaded because optional '/tmp/docker-mailserver/postfix-main.cf' not provided."
	fi
	if [ -f /tmp/docker-mailserver/postfix-master.cf ]; then
		while read line; do
		if [[ "$line" =~ ^[0-9a-z] ]]; then
			postconf -P "$line"
		fi
		done < /tmp/docker-mailserver/postfix-master.cf
		notify 'inf' "Loaded 'config/postfix-master.cf'"
	else
		notify 'inf' "No extra postfix settings loaded because optional '/tmp/docker-mailserver/postfix-master.cf' not provided."
	fi

    notify 'inf' "set the compatibility level to 2"
    postconf compatibility_level=2
}

function _setup_postfix_sasl_password() {
	notify 'task' 'Setting up Postfix SASL Password'

	# Support general SASL password
	rm -f /etc/postfix/sasl_passwd
	if [ ! -z "$SASL_PASSWD" ]; then
		echo "$SASL_PASSWD" >> /etc/postfix/sasl_passwd
	fi

	# Install SASL passwords
	if [ -f /etc/postfix/sasl_passwd ]; then
		chown root:root /etc/postfix/sasl_passwd
		chmod 0600 /etc/postfix/sasl_passwd
		notify 'inf' "Loaded SASL_PASSWD"
	else
		notify 'inf' "Warning: 'SASL_PASSWD' is not provided. /etc/postfix/sasl_passwd not created."
	fi
}

function _setup_postfix_default_relay_host() {
	notify 'task' 'Applying default relay host to Postfix'

	notify 'inf' "Applying default relay host $DEFAULT_RELAY_HOST to /etc/postfix/main.cf"
	postconf -e "relayhost = $DEFAULT_RELAY_HOST"
}

function _setup_postfix_relay_hosts() {
	notify 'task' 'Setting up Postfix Relay Hosts'
	# copy old AWS_SES variables to new variables
	if [ -z "$RELAY_HOST" ]; then
		if [ ! -z "$AWS_SES_HOST" ]; then
			notify 'inf' "Using deprecated AWS_SES environment variables"
			RELAY_HOST=$AWS_SES_HOST
		fi
	fi
	if [ -z "$RELAY_PORT" ]; then
		if [ -z "$AWS_SES_PORT" ]; then
			RELAY_PORT=25
		else
			RELAY_PORT=$AWS_SES_PORT
		fi
	fi
	if [ -z "$RELAY_USER" ]; then
		if [ ! -z "$AWS_SES_USERPASS" ]; then
			# NB this will fail if the password contains a colon!
			RELAY_USER=$(echo "$AWS_SES_USERPASS" | cut -f 1 -d ":")
			RELAY_PASSWORD=$(echo "$AWS_SES_USERPASS" | cut -f 2 -d ":")
		fi
	fi
	notify 'inf' "Setting up outgoing email relaying via $RELAY_HOST:$RELAY_PORT"

	# setup /etc/postfix/sasl_passwd
	# --
	# @domain1.com        postmaster@domain1.com:your-password-1
	# @domain2.com        postmaster@domain2.com:your-password-2
	# @domain3.com        postmaster@domain3.com:your-password-3
	#
	# [smtp.mailgun.org]:587  postmaster@domain2.com:your-password-2

	if [ -f /tmp/docker-mailserver/postfix-sasl-password.cf ]; then
		notify 'inf' "Adding relay authentication from postfix-sasl-password.cf"
		while read line; do
			if ! echo "$line" | grep -q -e "\s*#"; then
				echo "$line" >> /etc/postfix/sasl_passwd
			fi
		done < /tmp/docker-mailserver/postfix-sasl-password.cf
	fi

	# add default relay
	if [ ! -z "$RELAY_USER" ] && [ ! -z "$RELAY_PASSWORD" ]; then
		echo "[$RELAY_HOST]:$RELAY_PORT		$RELAY_USER:$RELAY_PASSWORD" >> /etc/postfix/sasl_passwd
	else
		if [ ! -f /tmp/docker-mailserver/postfix-sasl-password.cf ]; then
			notify 'warn' "No relay auth file found and no default set"
		fi
	fi

	if [ -f /etc/postfix/sasl_passwd ]; then
		chown root:root /etc/postfix/sasl_passwd
		chmod 0600 /etc/postfix/sasl_passwd
	fi
	# end /etc/postfix/sasl_passwd

	# setup /etc/postfix/relayhost_map
	# --
	# @domain1.com        [smtp.mailgun.org]:587
	# @domain2.com        [smtp.mailgun.org]:587
	# @domain3.com        [smtp.mailgun.org]:587

	echo -n > /etc/postfix/relayhost_map

	if [ -f /tmp/docker-mailserver/postfix-relaymap.cf ]; then
		notify 'inf' "Adding relay mappings from postfix-relaymap.cf"
		while read line; do
			if ! echo "$line" | grep -q -e "\s*#"; then
				echo "$line" >> /etc/postfix/relayhost_map
			fi
		done < /tmp/docker-mailserver/postfix-relaymap.cf
	fi
	grep -v "^\s*$\|^\s*\#" /tmp/docker-mailserver/postfix-accounts.cf | while IFS=$'|' read login pass
	do
		domain=$(echo ${login} | cut -d @ -f2)
		if ! grep -q -e "^@${domain}\b" /etc/postfix/relayhost_map; then
			notify 'inf' "Adding relay mapping for ${domain}"
			echo "@${domain}		[$RELAY_HOST]:$RELAY_PORT" >> /etc/postfix/relayhost_map
		fi
	done
	# remove lines with no destination
	sed -i '/^@\S*\s*$/d' /etc/postfix/relayhost_map

	chown root:root /etc/postfix/relayhost_map
	chmod 0600 /etc/postfix/relayhost_map
	# end /etc/postfix/relayhost_map

	postconf -e \
		"smtp_sasl_auth_enable = yes" \
		"smtp_sasl_security_options = noanonymous" \
		"smtp_sasl_password_maps = texthash:/etc/postfix/sasl_passwd" \
		"smtp_use_tls = yes" \
		"smtp_tls_security_level = encrypt" \
		"smtp_tls_note_starttls_offer = yes" \
		"smtp_tls_CAfile = /etc/ssl/certs/ca-certificates.crt" \
		"sender_dependent_relayhost_maps = texthash:/etc/postfix/relayhost_map" \
		"smtp_sender_dependent_authentication = yes"
}

function _setup_postfix_dhparam() {
	notify 'task' 'Setting up Postfix dhparam'
	if [ "$ONE_DIR" = 1 ];then
		DHPARAMS_FILE=/var/mail-state/lib-shared/dhparams.pem
		if [ ! -f $DHPARAMS_FILE ]; then
			notify 'inf' "Generate new shared dhparams (postfix)"
			mkdir -p $(dirname "$DHPARAMS_FILE")
			openssl dhparam -out $DHPARAMS_FILE 2048
		else
			notify 'inf' "Use postfix dhparams that was generated previously"
		fi

		# Copy from the state directory to the working location
		rm -f /etc/postfix/dhparams.pem && cp $DHPARAMS_FILE /etc/postfix/dhparams.pem
	else
                if [ ! -f /etc/postfix/dhparams.pem ]; then
                        if [ -f /etc/dovecot/dh.pem ]; then
                                notify 'inf' "Copy dovecot dhparams to postfix"
                                cp /etc/dovecot/dh.pem /etc/postfix/dhparams.pem
                        elif [ -f /tmp/docker-mailserver/dhparams.pem ]; then
                                notify 'inf' "Copy pre-generated dhparams to postfix"
                                cp /tmp/docker-mailserver/dhparams.pem /etc/postfix/dhparams.pem
                        else
                                notify 'inf' "Generate new dhparams for postfix"
                                openssl dhparam -out /etc/postfix/dhparams.pem 2048
                        fi
                else
                        notify 'inf' "Use existing postfix dhparams"
                fi
	fi
}

function _setup_dovecot_dhparam() {
        notify 'task' 'Setting up Dovecot dhparam'
        if [ "$ONE_DIR" = 1 ];then
                DHPARAMS_FILE=/var/mail-state/lib-shared/dhparams.pem
                if [ ! -f $DHPARAMS_FILE ]; then
                        notify 'inf' "Generate new shared dhparams (dovecot)"
                        mkdir -p $(dirname "$DHPARAMS_FILE")
                        openssl dhparam -out $DHPARAMS_FILE 2048
                else
                        notify 'inf' "Use dovecot dhparams that was generated previously"
                fi

                # Copy from the state directory to the working location
                rm -f /etc/dovecot/dh.pem && cp $DHPARAMS_FILE /etc/dovecot/dh.pem
        else
                if [ ! -f /etc/dovecot/dh.pem ]; then
                        if [ -f /etc/postfix/dhparams.pem ]; then
                                notify 'inf' "Copy postfix dhparams to dovecot"
                                cp /etc/postfix/dhparams.pem /etc/dovecot/dh.pem
                        elif [ -f /tmp/docker-mailserver/dhparams.pem ]; then
                                notify 'inf' "Copy pre-generated dhparams to dovecot"
                                cp /tmp/docker-mailserver/dhparams.pem /etc/dovecot/dh.pem
                        else
                                notify 'inf' "Generate new dhparams for dovecot"
                                openssl dhparam -out /etc/dovecot/dh.pem 2048
                        fi
                else
                        notify 'inf' "Use existing dovecot dhparams"
                fi
        fi
}

function _setup_security_stack() {
	notify 'task' "Setting up Security Stack"

	# recreate auto-generated file
	dms_amavis_file="/etc/amavis/conf.d/61-dms_auto_generated"
  echo "# WARNING: this file is auto-generated." > $dms_amavis_file
	echo "use strict;" >> $dms_amavis_file

	# Spamassassin
	if [ "$ENABLE_SPAMASSASSIN" = 0 ]; then
		notify 'warn' "Spamassassin is disabled. You can enable it with 'ENABLE_SPAMASSASSIN=1'"
		echo "@bypass_spam_checks_maps = (1);" >> $dms_amavis_file
	elif [ "$ENABLE_SPAMASSASSIN" = 1 ]; then
		notify 'inf' "Enabling and configuring spamassassin"
		SA_TAG=${SA_TAG:="2.0"} && sed -i -r 's/^\$sa_tag_level_deflt (.*);/\$sa_tag_level_deflt = '$SA_TAG';/g' /etc/amavis/conf.d/20-debian_defaults
		SA_TAG2=${SA_TAG2:="6.31"} && sed -i -r 's/^\$sa_tag2_level_deflt (.*);/\$sa_tag2_level_deflt = '$SA_TAG2';/g' /etc/amavis/conf.d/20-debian_defaults
		SA_KILL=${SA_KILL:="6.31"} && sed -i -r 's/^\$sa_kill_level_deflt (.*);/\$sa_kill_level_deflt = '$SA_KILL';/g' /etc/amavis/conf.d/20-debian_defaults
		SA_SPAM_SUBJECT=${SA_SPAM_SUBJECT:="***SPAM*** "}
		if [ "$SA_SPAM_SUBJECT" == "undef" ]; then
			sed -i -r 's/^\$sa_spam_subject_tag (.*);/\$sa_spam_subject_tag = undef;/g' /etc/amavis/conf.d/20-debian_defaults
		else
			sed -i -r 's/^\$sa_spam_subject_tag (.*);/\$sa_spam_subject_tag = '"'$SA_SPAM_SUBJECT'"';/g' /etc/amavis/conf.d/20-debian_defaults
		fi
		test -e /tmp/docker-mailserver/spamassassin-rules.cf && cp /tmp/docker-mailserver/spamassassin-rules.cf /etc/spamassassin/
	fi

	# Clamav
	if [ "$ENABLE_CLAMAV" = 0 ]; then
		notify 'warn' "Clamav is disabled. You can enable it with 'ENABLE_CLAMAV=1'"
		echo "@bypass_virus_checks_maps = (1);" >> $dms_amavis_file
	elif [ "$ENABLE_CLAMAV" = 1 ]; then
		notify 'inf' "Enabling clamav"
	fi

	echo "1;  # ensure a defined return" >> $dms_amavis_file


	# Fail2ban
	if [ "$ENABLE_FAIL2BAN" = 1 ]; then
		notify 'inf' "Fail2ban enabled"
		test -e /tmp/docker-mailserver/fail2ban-fail2ban.cf && cp /tmp/docker-mailserver/fail2ban-fail2ban.cf /etc/fail2ban/fail2ban.local
		test -e /tmp/docker-mailserver/fail2ban-jail.cf && cp /tmp/docker-mailserver/fail2ban-jail.cf /etc/fail2ban/jail.local
	else
		# Disable logrotate config for fail2ban if not enabled
		rm -f /etc/logrotate.d/fail2ban
	fi

	# Fix cron.daily for spamassassin
	sed -i -e 's~invoke-rc.d spamassassin reload~/etc/init\.d/spamassassin reload~g' /etc/cron.daily/spamassassin

	# Copy user provided configuration files if provided
	if [ -f /tmp/docker-mailserver/amavis.cf ]; then
		cp /tmp/docker-mailserver/amavis.cf /etc/amavis/conf.d/50-user
	fi
}

function _setup_elk_forwarder() {
	notify 'task' 'Setting up Elk forwarder'

	ELK_PORT=${ELK_PORT:="5044"}
	ELK_HOST=${ELK_HOST:="elk"}
	notify 'inf' "Enabling log forwarding to ELK ($ELK_HOST:$ELK_PORT)"
	cat /etc/filebeat/filebeat.yml.tmpl \
		| sed "s@\$ELK_HOST@$ELK_HOST@g" \
		| sed "s@\$ELK_PORT@$ELK_PORT@g" \
		> /etc/filebeat/filebeat.yml
}

function _setup_logrotate() {
	notify 'inf' "Setting up logrotate"

	LOGROTATE="/var/log/mail/mail.log\n{\n  compress\n  copytruncate\n  delaycompress\n"
	case "$LOGROTATE_INTERVAL" in
		"daily" )
			notify 'inf' "Setting postfix logrotate interval to daily"
			LOGROTATE="$LOGROTATE  rotate 1\n  daily\n"
			;;
		"weekly" )
			notify 'inf' "Setting postfix logrotate interval to weekly"
			LOGROTATE="$LOGROTATE  rotate 1\n  weekly\n"
			;;
		"monthly" )
			notify 'inf' "Setting postfix logrotate interval to monthly"
			LOGROTATE="$LOGROTATE  rotate 1\n  monthly\n"
			;;
	esac
	LOGROTATE="$LOGROTATE}"
	echo -e "$LOGROTATE" > /etc/logrotate.d/maillog
}

function _setup_mail_summary() {
	notify 'inf' "Enable postfix summary with recipient $PFLOGSUMM_RECIPIENT"
        case "$PFLOGSUMM_TRIGGER" in
                "daily_cron" )
                        notify 'inf' "Creating daily cron job for pflogsumm report"
			echo "#!/bin/bash" > /etc/cron.daily/postfix-summary
			echo "/usr/local/bin/report-pflogsumm-yesterday $HOSTNAME $PFLOGSUMM_RECIPIENT $PFLOGSUMM_SENDER" \
			 >> /etc/cron.daily/postfix-summary
			chmod +x /etc/cron.daily/postfix-summary
                        ;;
                "logrotate" )
                        notify 'inf' "Add postrotate action for pflogsumm report"
			sed -i "s|}|  postrotate\n    /usr/local/bin/postfix-summary $HOSTNAME \
    $PFLOGSUMM_RECIPIENT $PFLOGSUMM_SENDER\n  endscript\n}\n|" /etc/logrotate.d/maillog
                        ;;
        esac
}

function _setup_logwatch() {
	notify 'inf' "Enable logwatch reports with recipient $LOGWATCH_RECIPIENT"
	case "$LOGWATCH_INTERVAL" in
		"daily" )
			notify 'inf' "Creating daily cron job for logwatch reports"
			echo "#!/bin/bash" > /etc/cron.daily/logwatch
			echo "/usr/sbin/logwatch --range Yesterday --hostname $HOSTNAME --mailto $LOGWATCH_RECIPIENT" \
			>> /etc/cron.daily/logwatch
			chmod 744 /etc/cron.daily/logwatch
			;;
		"weekly" )
			notify 'inf' "Creating weekly cron job for logwatch reports"
			echo "#!/bin/bash" > /etc/cron.weekly/logwatch
			echo "/usr/sbin/logwatch --range 'between -7 days and -1 days' --hostname $HOSTNAME --mailto $LOGWATCH_RECIPIENT" \
			>> /etc/cron.weekly/logwatch
			chmod 744 /etc/cron.weekly/logwatch
			;;
	esac
}

function _setup_environment() {
    notify 'task' 'Setting up /etc/environment'

    local banner="# docker environment"
    local var
    if ! grep -q "$banner" /etc/environment; then
        echo $banner >> /etc/environment
        for var in "VIRUSMAILS_DELETE_DELAY"; do
            echo "$var=${!var}" >> /etc/environment
        done
    fi
}

##########################################################################
# << Setup Stack
##########################################################################


##########################################################################
# >> Fix Stack
#
# Description: Place functions for temporary workarounds and fixes here
##########################################################################
function fix() {
	notify 'taskgrg' "Post-configuration checks..."
	for _func in "${FUNCS_FIX[@]}";do
		$_func
		[ $? != 0 ] && defunc
	done

        notify 'taskgrg' "Remove leftover pid files from a stop/start"
        rm -rf /var/run/*.pid /var/run/*/*.pid

	touch /dev/shm/supervisor.sock
}

function _fix_var_mail_permissions() {
	notify 'task' 'Checking /var/mail permissions'

	# Fix permissions, but skip this if 3 levels deep the user id is already set
	if [ `find /var/mail -maxdepth 3 -a \( \! -user 5000 -o \! -group 5000 \) | grep -c .` != 0 ]; then
		notify 'inf' "Fixing /var/mail permissions"
		chown -R 5000:5000 /var/mail
	else
		notify 'inf' "Permissions in /var/mail look OK"
		return 0
	fi
}

function _fix_var_amavis_permissions() {
	if [[ "$ONE_DIR" -eq 0 ]]; then
		amavis_state_dir=/var/lib/amavis
	else
		amavis_state_dir=/var/mail-state/lib-amavis
	fi
	notify 'task' 'Checking $amavis_state_dir permissions'

	amavis_permissions_status=$(find -H $amavis_state_dir -maxdepth 3 -a \( \! -user amavis -o \! -group amavis \))

	if [ -n "$amavis_permissions_status" ]; then
		notify 'inf' "Fixing $amavis_state_dir permissions"
		chown -hR amavis:amavis $amavis_state_dir
	else
		notify 'inf' "Permissions in $amavis_state_dir look OK"
		return 0
	fi
}

function _fix_cleanup_clamav() {
    notify 'task' 'Cleaning up disabled Clamav'
    rm -f /etc/logrotate.d/clamav-*
    rm -f /etc/cron.d/clamav-freshclam
}

function _fix_cleanup_spamassassin() {
    notify 'task' 'Cleaning up disabled spamassassin'
    rm -f /etc/cron.daily/spamassassin
}

##########################################################################
# << Fix Stack
##########################################################################


##########################################################################
# >> Misc Stack
#
# Description: Place functions that do not fit in the sections above here
##########################################################################
function misc() {
	notify 'taskgrp' 'Starting Misc'

	for _func in "${FUNCS_MISC[@]}";do
		$_func
		[ $? != 0 ] && defunc
	done
}

function _misc_save_states() {
	# consolidate all states into a single directory (`/var/mail-state`) to allow persistence using docker volumes
	statedir=/var/mail-state
	if [ "$ONE_DIR" = 1 -a -d $statedir ]; then
		notify 'inf' "Consolidating all state onto $statedir"
		for d in /var/spool/postfix /var/lib/postfix /var/lib/amavis /var/lib/clamav /var/lib/spamassassin /var/lib/fail2ban /var/lib/postgrey /var/lib/dovecot; do
			dest=$statedir/`echo $d | sed -e 's/.var.//; s/\//-/g'`
			if [ -d $dest ]; then
				notify 'inf' "  Destination $dest exists, linking $d to it"
				rm -rf $d
				ln -s $dest $d
			elif [ -d $d ]; then
				notify 'inf' "  Moving contents of $d to $dest:" `ls $d`
				mv $d $dest
				ln -s $dest $d
			else
				notify 'inf' "  Linking $d to $dest"
				mkdir -p $dest
				ln -s $dest $d
			fi
		done

		notify 'inf' 'Fixing /var/mail-state/* permissions'
		chown -R clamav /var/mail-state/lib-clamav
		chown -R postfix /var/mail-state/lib-postfix
		chown -R postgrey /var/mail-state/lib-postgrey
		chown -R debian-spamd /var/mail-state/lib-spamassassin
		chown -R postfix /var/mail-state/spool-postfix

	fi
}

function _misc_user_patches() {
<<<<<<< HEAD
	notify 'inf' 'Executing user-patches.sh'

	if [ -f /tmp/docker-mailserver/user-patches.sh ]; then
		chmod +x /tmp/docker-mailserver/user-patches.sh
		chown -R docker:docker /tmp/docker-mailserver/user-patches.sh
		/tmp/docker-mailserver/user-patches.sh
		notify 'inf' "user-patches.sh executed"
	else
		notify 'inf' "user-patches.sh not executed because optional '/tmp/docker-mailserver/user-patches.sh' is not provided."
=======
	notify 'task' '_misc_user_patches start'

	if [ -f /tmp/docker-mailserver/user-patches.sh ]; then
		chmod +x /tmp/docker-mailserver/user-patches.sh
		/tmp/docker-mailserver/user-patches.sh
		notify 'inf' "Executed 'config/user-patches.sh'"
	else
		notify 'inf' "No user patches executed because optional '/tmp/docker-mailserver/user-patches.sh' is not provided."
>>>>>>> 275a8366
	fi
}

##########################################################################
# >> Start Daemons
##########################################################################
function start_daemons() {
	notify 'taskgrp' 'Starting mail server'

	for _func in "${DAEMONS_START[@]}";do
		$_func
		[ $? != 0 ] && defunc
	done
}

function _start_daemons_cron() {
	notify 'task' 'Starting cron' 'n'
	supervisorctl start cron
}

function _start_daemons_rsyslog() {
	notify 'task' 'Starting rsyslog ' 'n'
    supervisorctl start rsyslog
}

function _start_daemons_saslauthd() {
	notify 'task' 'Starting saslauthd' 'n'
    supervisorctl start "saslauthd_${SASLAUTHD_MECHANISMS}"
}

function _start_daemons_fail2ban() {
	notify 'task' 'Starting fail2ban ' 'n'
	touch /var/log/auth.log
	# Delete fail2ban.sock that probably was left here after container restart
	if [ -e /var/run/fail2ban/fail2ban.sock ]; then
		rm /var/run/fail2ban/fail2ban.sock
	fi
    supervisorctl start fail2ban
}

function _start_daemons_opendkim() {
	notify 'task' 'Starting opendkim ' 'n'
    supervisorctl start opendkim
}

function _start_daemons_opendmarc() {
	notify 'task' 'Starting opendmarc ' 'n'
    supervisorctl start opendmarc
}

function _start_daemons_postsrsd(){
	notify 'task' 'Starting postsrsd ' 'n'
	supervisorctl start postsrsd
}

function _start_daemons_postfix() {
	notify 'task' 'Starting postfix' 'n'
    supervisorctl start postfix
}

function _start_daemons_dovecot() {
	# Here we are starting sasl and imap, not pop3 because it's disabled by default

	notify 'task' 'Starting dovecot services' 'n'

	if [ "$ENABLE_POP3" = 1 ]; then
		notify 'task' 'Starting pop3 services' 'n'
		mv /etc/dovecot/protocols.d/pop3d.protocol.disab /etc/dovecot/protocols.d/pop3d.protocol
	fi

	if [ -f /tmp/docker-mailserver/dovecot.cf ]; then
		cp /tmp/docker-mailserver/dovecot.cf /etc/dovecot/local.conf
	fi

    supervisorctl start dovecot

	# @TODO fix: on integration test
	# doveadm: Error: userdb lookup: connect(/var/run/dovecot/auth-userdb) failed: No such file or directory
	# doveadm: Fatal: user listing failed

	#if [ "$ENABLE_LDAP" != 1 ]; then
		#echo "Listing users"
		#/usr/sbin/dovecot user '*'
	#fi
}

function _start_daemons_filebeat() {
	notify 'task' 'Starting filebeat' 'n'
    supervisorctl start filebeat
}

function _start_daemons_fetchmail() {
	notify 'task' 'Starting fetchmail' 'n'
	/usr/local/bin/setup-fetchmail
	supervisorctl start fetchmail
}

function _start_daemons_clamav() {
	notify 'task' 'Starting clamav' 'n'
    supervisorctl start clamav
}

function _start_daemons_postgrey() {
	notify 'task' 'Starting postgrey' 'n'
	rm -f /var/run/postgrey/postgrey.pid
    supervisorctl start postgrey
}


function _start_daemons_amavis() {
	notify 'task' 'Starting amavis' 'n'
    supervisorctl start amavis
}

##########################################################################
# << Start Daemons
##########################################################################


##########################################################################
# Start check for update postfix-accounts and postfix-virtual
##########################################################################

function _start_changedetector() {
	notify 'task' 'Starting changedetector' 'n'
    supervisorctl start changedetector
}


# !!!!!!!!!!!!!!!!!!!!!!!!!!!!!!!!!!!!!!!!!!!!!!!!!!!!!!!!!!!!!!!!!!!!!!!
# !  CARE --> DON'T CHANGE, unless you exactly know what you are doing
# !!!!!!!!!!!!!!!!!!!!!!!!!!!!!!!!!!!!!!!!!!!!!!!!!!!!!!!!!!!!!!!!!!!!!!!
# >>

. /usr/local/bin/helper_functions.sh

if [[ ${DEFAULT_VARS["DMS_DEBUG"]} == 1 ]]; then
notify 'taskgrp' ""
notify 'taskgrp' "#"
notify 'taskgrp' "#"
notify 'taskgrp' "# ENV"
notify 'taskgrp' "#"
notify 'taskgrp' "#"
notify 'taskgrp' ""
printenv
fi

notify 'taskgrp' ""
notify 'taskgrp' "#"
notify 'taskgrp' "#"
notify 'taskgrp' "# docker-mailserver"
notify 'taskgrp' "#"
notify 'taskgrp' "#"
notify 'taskgrp' ""

register_functions

check
setup
fix
misc
start_daemons

notify 'taskgrp' ""
notify 'taskgrp' "#"
notify 'taskgrp' "# $HOSTNAME is up and running"
notify 'taskgrp' "#"
notify 'taskgrp' ""

touch /var/log/mail/mail.log
tail -fn 0 /var/log/mail/mail.log


# !!!!!!!!!!!!!!!!!!!!!!!!!!!!!!!!!!!!!!!!!!!!!!!!!!!!!!!!!!!!!!!!!!!!!!!
# !  CARE --> DON'T CHANGE, unless you exactly know what you are doing
# !!!!!!!!!!!!!!!!!!!!!!!!!!!!!!!!!!!!!!!!!!!!!!!!!!!!!!!!!!!!!!!!!!!!!!!
# <<

exit 0<|MERGE_RESOLUTION|>--- conflicted
+++ resolved
@@ -1597,18 +1597,7 @@
 }
 
 function _misc_user_patches() {
-<<<<<<< HEAD
 	notify 'inf' 'Executing user-patches.sh'
-
-	if [ -f /tmp/docker-mailserver/user-patches.sh ]; then
-		chmod +x /tmp/docker-mailserver/user-patches.sh
-		chown -R docker:docker /tmp/docker-mailserver/user-patches.sh
-		/tmp/docker-mailserver/user-patches.sh
-		notify 'inf' "user-patches.sh executed"
-	else
-		notify 'inf' "user-patches.sh not executed because optional '/tmp/docker-mailserver/user-patches.sh' is not provided."
-=======
-	notify 'task' '_misc_user_patches start'
 
 	if [ -f /tmp/docker-mailserver/user-patches.sh ]; then
 		chmod +x /tmp/docker-mailserver/user-patches.sh
@@ -1616,7 +1605,6 @@
 		notify 'inf' "Executed 'config/user-patches.sh'"
 	else
 		notify 'inf' "No user patches executed because optional '/tmp/docker-mailserver/user-patches.sh' is not provided."
->>>>>>> 275a8366
 	fi
 }
 
