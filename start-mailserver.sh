#!/bin/bash

die () {
  echo >&2 "$@"
  exit 1
}

if [ -f /tmp/postfix/accounts.cf ]; then
  echo "Regenerating postfix 'vmailbox' and 'virtual' for given users"
  echo "# WARNING: this file is auto-generated. Modify accounts.cf in postfix directory on host" > /etc/postfix/vmailbox

  # Checking that /tmp/postfix/accounts.cf ends with a newline
  sed -i -e '$a\' /tmp/postfix/accounts.cf
  # Configuring Dovecot
  echo -n > /etc/dovecot/userdb
  chown dovecot:dovecot /etc/dovecot/userdb
  chmod 640 /etc/dovecot/userdb
  cp -a /usr/share/dovecot/protocols.d /etc/dovecot/
  # Disable pop3 (it will be eventually enabled later in the script, if requested)
  mv /etc/dovecot/protocols.d/pop3d.protocol /etc/dovecot/protocols.d/pop3d.protocol.disab
  sed -i -e 's/#ssl = yes/ssl = yes/g' /etc/dovecot/conf.d/10-master.conf
  sed -i -e 's/#port = 993/port = 993/g' /etc/dovecot/conf.d/10-master.conf
  sed -i -e 's/#port = 995/port = 995/g' /etc/dovecot/conf.d/10-master.conf
  sed -i -e 's/#ssl = yes/ssl = required/g' /etc/dovecot/conf.d/10-ssl.conf

  # Creating users
  # pass is encrypted
  while IFS=$'|' read login pass
  do
    # Setting variables for better readability
    user=$(echo ${login} | cut -d @ -f1)
    domain=$(echo ${login} | cut -d @ -f2)
    # Let's go!
    echo "user '${user}' for domain '${domain}' with password '********'"
    echo "${login} ${domain}/${user}/" >> /etc/postfix/vmailbox
    # user database for dovecot has the following format:
    # user:password:uid:gid:(gecos):home:(shell):extra_fields
    # Example : ${login}:${pass}:5000:5000::/var/mail/${domain}/${user}::userdb_mail=maildir:/var/mail/${domain}/${user}
    echo "${login}:${pass}:5000:5000::/var/mail/${domain}/${user}::" >> /etc/dovecot/userdb
    mkdir -p /var/mail/${domain}
    if [ ! -d "/var/mail/${domain}/${user}" ]; then
      maildirmake.dovecot "/var/mail/${domain}/${user}"
      maildirmake.dovecot "/var/mail/${domain}/${user}/.Sent"
      maildirmake.dovecot "/var/mail/${domain}/${user}/.Trash"
      maildirmake.dovecot "/var/mail/${domain}/${user}/.Drafts"
      echo -e "INBOX\nSent\nTrash\nDrafts" >> "/var/mail/${domain}/${user}/subscriptions"
      touch "/var/mail/${domain}/${user}/.Sent/maildirfolder"

    fi
    echo ${domain} >> /tmp/vhost.tmp
  done < /tmp/postfix/accounts.cf
else
  echo "==> Warning: '/tmp/postfix/accounts.cf' is not provided. No mail account created."
fi

if [ -f /tmp/postfix/virtual ]; then
  # Copying virtual file
  cp /tmp/postfix/virtual /etc/postfix/virtual
  while IFS=$' ' read from to
  do
    # Setting variables for better readability
    uname=$(echo ${from} | cut -d @ -f1)
    domain=$(echo ${from} | cut -d @ -f2)
    # if they are equal it means the line looks like: "user1     other@domain.tld"
    test "$uname" != "$domain" && echo ${domain} >> /tmp/vhost.tmp
  done < /tmp/postfix/virtual
else
  echo "==> Warning: '/tmp/postfix/virtual' is not provided. No mail alias created."
fi

if [ -f /tmp/vhost.tmp ]; then
  cat /tmp/vhost.tmp | sort | uniq > /etc/postfix/vhost && rm /tmp/vhost.tmp
fi

echo "Postfix configurations"
touch /etc/postfix/vmailbox && postmap /etc/postfix/vmailbox
touch /etc/postfix/virtual && postmap /etc/postfix/virtual

# DKIM
# Check if keys are already available
if [ -e "/tmp/postfix/opendkim/KeyTable" ]; then
  mkdir -p /etc/opendkim
  cp -a /tmp/postfix/opendkim/* /etc/opendkim/
  echo "DKIM keys added for : `ls -C /etc/opendkim/keys/`"
else 
  grep -vE '^(\s*$|#)' /etc/postfix/vhost | while read domainname; do
    mkdir -p /etc/opendkim/keys/$domainname
    if [ ! -f "/etc/opendkim/keys/$domainname/mail.private" ]; then
      echo "Creating DKIM private key /etc/opendkim/keys/$domainname/mail.private"
      pushd /etc/opendkim/keys/$domainname
      opendkim-genkey --subdomains --domain=$domainname --selector=mail
      popd
      echo ""
      echo "DKIM PUBLIC KEY ################################################################"
      cat /etc/opendkim/keys/$domainname/mail.txt
      echo "################################################################################"
    fi
    # Write to KeyTable if necessary
    keytableentry="mail._domainkey.$domainname $domainname:mail:/etc/opendkim/keys/$domainname/mail.private"
    if [ ! -f "/etc/opendkim/KeyTable" ]; then
      echo "Creating DKIM KeyTable"
      echo "mail._domainkey.$domainname $domainname:mail:/etc/opendkim/keys/$domainname/mail.private" > /etc/opendkim/KeyTable
    else
      if ! grep -q "$keytableentry" "/etc/opendkim/KeyTable" ; then
        echo $keytableentry >> /etc/opendkim/KeyTable
      fi
    fi
    # Write to SigningTable if necessary
    signingtableentry="*@$domainname mail._domainkey.$domainname"
    if [ ! -f "/etc/opendkim/SigningTable" ]; then
      echo "Creating DKIM SigningTable"
      echo "*@$domainname mail._domainkey.$domainname" > /etc/opendkim/SigningTable
    else
      if ! grep -q "$signingtableentry" "/etc/opendkim/SigningTable" ; then
        echo $signingtableentry >> /etc/opendkim/SigningTable
      fi
    fi
  done
fi

echo "Changing permissions on /etc/opendkim"
# chown entire directory
chown -R opendkim:opendkim /etc/opendkim/
# And make sure permissions are right
chmod -R 0700 /etc/opendkim/keys/

# DMARC
# if there is no AuthservID create it
if [ `cat /etc/opendmarc.conf | grep -w AuthservID | wc -l` -eq 0 ]; then
  echo "AuthservID $(hostname)" >> /etc/opendmarc.conf
fi
if [ `cat /etc/opendmarc.conf | grep -w TrustedAuthservIDs | wc -l` -eq 0 ]; then
  echo "TrustedAuthservIDs $(hostname)" >> /etc/opendmarc.conf
fi
if [ ! -f "/etc/opendmarc/ignore.hosts" ]; then
  mkdir -p /etc/opendmarc/
  echo "localhost" >> /etc/opendmarc/ignore.hosts
fi

# SSL Configuration
case $DMS_SSL in
  "letsencrypt" )
    # letsencrypt folders and files mounted in /etc/letsencrypt
    if [ -e "/etc/letsencrypt/live/$(hostname)/cert.pem" ] \
    && [ -e "/etc/letsencrypt/live/$(hostname)/chain.pem" ] \
    && [ -e "/etc/letsencrypt/live/$(hostname)/privkey.pem" ]; then
      echo "Adding $(hostname) SSL certificate"
      # create combined.pem from (cert|chain|privkey).pem with eol after each .pem
      sed -e '$a\' -s "/etc/letsencrypt/live/$(hostname)/{cert,chain,privkey}.pem" > "/etc/letsencrypt/live/$(hostname)/combined.pem"

      # Postfix configuration
      sed -i -r 's/smtpd_tls_cert_file=\/etc\/ssl\/certs\/ssl-cert-snakeoil.pem/smtpd_tls_cert_file=\/etc\/letsencrypt\/live\/'$(hostname)'\/fullchain.pem/g' /etc/postfix/main.cf
      sed -i -r 's/smtpd_tls_key_file=\/etc\/ssl\/private\/ssl-cert-snakeoil.key/smtpd_tls_key_file=\/etc\/letsencrypt\/live\/'$(hostname)'\/privkey.pem/g' /etc/postfix/main.cf

<<<<<<< HEAD
      # Dovecot configuration
      sed -i -e 's/ssl_cert = <\/etc\/dovecot\/dovecot\.pem/ssl_cert = <\/etc\/letsencrypt\/live\/'$(hostname)'\/fullchain\.pem/g' /etc/dovecot/conf.d/10-ssl.conf
      sed -i -e 's/ssl_key = <\/etc\/dovecot\/private\/dovecot\.pem/ssl_key = <\/etc\/letsencrypt\/live\/'$(hostname)'\/privkey\.pem/g' /etc/dovecot/conf.d/10-ssl.conf
=======
      # Courier configuration
      sed -i -r 's/TLS_CERTFILE=\/etc\/courier\/imapd.pem/TLS_CERTFILE=\/etc\/letsencrypt\/live\/'$(hostname)'\/combined.pem/g' /etc/courier/imapd-ssl

      # POP3 courier configuration
      sed -i -r 's/POP3_TLS_REQUIRED=0/POP3_TLS_REQUIRED=1/g' /etc/courier/pop3d-ssl
      sed -i -r 's/TLS_CERTFILE=\/etc\/courier\/pop3d.pem/TLS_CERTFILE=\/etc\/letsencrypt\/live\/'$(hostname)'\/combined.pem/g' /etc/courier/pop3d-ssl
      # needed to support gmail
      sed -i -r 's/TLS_TRUSTCERTS=\/etc\/ssl\/certs/TLS_TRUSTCERTS=\/etc\/letsencrypt\/live\/'$(hostname)'\/fullchain.pem/g' /etc/courier/pop3d-ssl
>>>>>>> ae5052f2

      echo "SSL configured with letsencrypt certificates"

    fi
    ;;

  "custom" )
    # Adding CA signed SSL certificate if provided in 'postfix/ssl' folder
    if [ -e "/tmp/postfix/ssl/$(hostname)-full.pem" ]; then
      echo "Adding $(hostname) SSL certificate"
      mkdir -p /etc/postfix/ssl
      cp "/tmp/postfix/ssl/$(hostname)-full.pem" /etc/postfix/ssl

      # Postfix configuration
      sed -i -r 's/smtpd_tls_cert_file=\/etc\/ssl\/certs\/ssl-cert-snakeoil.pem/smtpd_tls_cert_file=\/etc\/postfix\/ssl\/'$(hostname)'-full.pem/g' /etc/postfix/main.cf
      sed -i -r 's/smtpd_tls_key_file=\/etc\/ssl\/private\/ssl-cert-snakeoil.key/smtpd_tls_key_file=\/etc\/postfix\/ssl\/'$(hostname)'-full.pem/g' /etc/postfix/main.cf

      # Dovecot configuration
      sed -i -e 's/ssl_cert = <\/etc\/dovecot\/dovecot\.pem/ssl_cert = <\/etc\/postfix\/ssl\/'$(hostname)'-full\.pem/g' /etc/dovecot/conf.d/10-ssl.conf
      sed -i -e 's/ssl_key = <\/etc\/dovecot\/private\/dovecot\.pem/ssl_key = <\/etc\/postfix\/ssl\/'$(hostname)'-full\.pem/g' /etc/dovecot/conf.d/10-ssl.conf

      echo "SSL configured with CA signed/custom certificates"

    fi
    ;;

  "self-signed" )
    # Adding self-signed SSL certificate if provided in 'postfix/ssl' folder
    if [ -e "/tmp/postfix/ssl/$(hostname)-cert.pem" ] \
    && [ -e "/tmp/postfix/ssl/$(hostname)-key.pem"  ] \
    && [ -e "/tmp/postfix/ssl/$(hostname)-combined.pem" ] \
    && [ -e "/tmp/postfix/ssl/demoCA/cacert.pem" ]; then
      echo "Adding $(hostname) SSL certificate"
      mkdir -p /etc/postfix/ssl
      cp "/tmp/postfix/ssl/$(hostname)-cert.pem" /etc/postfix/ssl
      cp "/tmp/postfix/ssl/$(hostname)-key.pem" /etc/postfix/ssl
      # Force permission on key file
      chmod 600 /etc/postfix/ssl/$(hostname)-key.pem
      cp "/tmp/postfix/ssl/$(hostname)-combined.pem" /etc/postfix/ssl
      cp /tmp/postfix/ssl/demoCA/cacert.pem /etc/postfix/ssl

      # Postfix configuration
      sed -i -r 's/smtpd_tls_cert_file=\/etc\/ssl\/certs\/ssl-cert-snakeoil.pem/smtpd_tls_cert_file=\/etc\/postfix\/ssl\/'$(hostname)'-cert.pem/g' /etc/postfix/main.cf
      sed -i -r 's/smtpd_tls_key_file=\/etc\/ssl\/private\/ssl-cert-snakeoil.key/smtpd_tls_key_file=\/etc\/postfix\/ssl\/'$(hostname)'-key.pem/g' /etc/postfix/main.cf
      sed -i -r 's/#smtpd_tls_CAfile=/smtpd_tls_CAfile=\/etc\/postfix\/ssl\/cacert.pem/g' /etc/postfix/main.cf
      sed -i -r 's/#smtp_tls_CAfile=/smtp_tls_CAfile=\/etc\/postfix\/ssl\/cacert.pem/g' /etc/postfix/main.cf
      ln -s /etc/postfix/ssl/cacert.pem "/etc/ssl/certs/cacert-$(hostname).pem"

      # Dovecot configuration
      sed -i -e 's/ssl_cert = <\/etc\/dovecot\/dovecot\.pem/ssl_cert = <\/etc\/postfix\/ssl\/'$(hostname)'-combined\.pem/g' /etc/dovecot/conf.d/10-ssl.conf
      sed -i -e 's/ssl_key = <\/etc\/dovecot\/private\/dovecot\.pem/ssl_key = <\/etc\/postfix\/ssl\/'$(hostname)'-key\.pem/g' /etc/dovecot/conf.d/10-ssl.conf

      echo "SSL configured with self-signed/custom certificates"

    fi
    ;;

esac

if [ -f /tmp/postfix/main.cf ]; then
  while read line; do
    postconf -e "$line"
  done < /tmp/postfix/main.cf
  echo "Loaded '/tmp/postfix/main.cf'"
else
  echo "'/tmp/postfix/main.cf' not provided. No extra postfix settings loaded."
fi

if [ ! -z "$SASL_PASSWD" ]; then
  echo "$SASL_PASSWD" > /etc/postfix/sasl_passwd
  postmap hash:/etc/postfix/sasl_passwd
  rm /etc/postfix/sasl_passwd
  chown root:root /etc/postfix/sasl_passwd.db
  chmod 0600 /etc/postfix/sasl_passwd.db
  echo "Loaded SASL_PASSWORD"
else
  echo "==> Warning: 'SASL_PASSWORD' is not provided. /etc/postfix/sasl_passwd not created."
fi

echo "Fixing permissions"
chown -R 5000:5000 /var/mail

echo "Creating /etc/mailname"
echo $(hostname -d) > /etc/mailname

echo "Configuring Spamassassin"
SA_TAG=${SA_TAG:="2.0"} && sed -i -r 's/^\$sa_tag_level_deflt (.*);/\$sa_tag_level_deflt = '$SA_TAG';/g' /etc/amavis/conf.d/20-debian_defaults
SA_TAG2=${SA_TAG2:="6.31"} && sed -i -r 's/^\$sa_tag2_level_deflt (.*);/\$sa_tag2_level_deflt = '$SA_TAG2';/g' /etc/amavis/conf.d/20-debian_defaults
SA_KILL=${SA_KILL:="6.31"} && sed -i -r 's/^\$sa_kill_level_deflt (.*);/\$sa_kill_level_deflt = '$SA_KILL';/g' /etc/amavis/conf.d/20-debian_defaults
test -e /tmp/spamassassin/rules.cf && cp /tmp/spamassassin/rules.cf /etc/spamassassin/

echo "Configuring fail2ban"
# enable filters
awk 'BEGIN{unit=0}{if ($1=="[postfix]" || $1=="[dovecot]" || $1=="[sasl]") {unit=1;}
      if ($1=="enabled" && unit==1) $3="true";
       else if ($1=="logpath" && unit==1) $3="/var/log/mail/mail.log";
      print;
      if (unit==1 && $1~/\[/ && $1!~/postfix|dovecot|sasl/) unit=0;
}' /etc/fail2ban/jail.conf > /tmp/jail.conf.new && mv /tmp/jail.conf.new /etc/fail2ban/jail.conf && rm -f /tmp/jail.conf.new

cat > /etc/fail2ban/filter.d/dovecot.conf << _EOF_
# Fail2Ban filter Dovecot authentication and pop3/imap server
#

[INCLUDES]

before = common.conf

[Definition]

_daemon = (auth|dovecot(-auth)?|auth-worker)

failregex = ^%(__prefix_line)s(pam_unix(\(dovecot:auth\))?:)?\s+authentication failure; logname=\S* uid=\S* euid=\S* tty=dovecot ruser=\S* rhost=<HOST>(\s+user=\S*)?\s*$
            ^%(__prefix_line)s(pop3|imap)-login: (Info: )?(Aborted login|Disconnected)(: Inactivity)? \(((no auth attempts|auth failed, \d+ attempts)( in \d+ secs)?|tried to use (disabled|disallowed) \S+ auth)\):( user=<\S*>,)?( method=\S+,)? rip=<HOST>, lip=(\d{1,3}\.){3}\d{1,3}(, session=<\w+>)?(, TLS( handshaking)?(: Disconnected)?)?\s*$
            ^%(__prefix_line)s(Info|dovecot: auth\(default\)): pam\(\S+,<HOST>\): pam_authenticate\(\) failed: (User not known to the underlying authentication module: \d+ Time\(s\)|Authentication failure \(password mismatch\?\))\s*$
            ^\s.*passwd-file\(\S*,<HOST>\): unknown user.*$
            (?: pop3-login|imap-login): .*(?:Authentication failure|Aborted login \(auth failed|Aborted login \(tried to use disabled|Disconnected \(auth failed).*rip=(?P<host>\S*),.*

## ^%(__prefix_line)spasswd-file\(\S*,<HOST>\): unknown user.*$
ignoreregex =
_EOF_


# increase ban time and find time to 3h
sed -i "/^bantime *=/c\bantime = 10800"     /etc/fail2ban/jail.conf
sed -i "/^findtime *=/c\findtime = 10800"   /etc/fail2ban/jail.conf

# avoid warning on startup
echo "ignoreregex =" >> /etc/fail2ban/filter.d/postfix-sasl.conf

# continue to write the log information in the newly created file after rotating the old log file
sed -i -r "/^#?compress/c\compress\ncopytruncate" /etc/logrotate.conf

# Setup logging
mkdir -p /var/log/mail && chown syslog:root /var/log/mail
touch /var/log/mail/clamav.log && chown -R clamav:root /var/log/mail/clamav.log
touch /var/log/mail/freshclam.log &&  chown -R clamav:root /var/log/mail/freshclam.log
sed -i -r 's|/var/log/mail|/var/log/mail/mail|g' /etc/rsyslog.d/50-default.conf
sed -i -r 's|LogFile /var/log/clamav/|LogFile /var/log/mail/|g' /etc/clamav/clamd.conf
sed -i -r 's|UpdateLogFile /var/log/clamav/|UpdateLogFile /var/log/mail/|g' /etc/clamav/freshclam.conf
sed -i -r 's|/var/log/clamav|/var/log/mail|g' /etc/logrotate.d/clamav-daemon
sed -i -r 's|/var/log/clamav|/var/log/mail|g' /etc/logrotate.d/clamav-freshclam
sed -i -r 's|/var/log/mail|/var/log/mail/mail|g' /etc/logrotate.d/rsyslog

echo "Starting daemons"
cron
/etc/init.d/rsyslog start
##/etc/init.d/saslauthd start

if [ "$SMTP_ONLY" != 1 ]; then
  # Here we are starting sasl and imap, not pop3 because it's disabled by default
  echo " * Starting dovecot services"
  /usr/sbin/dovecot -F -c /etc/dovecot/dovecot.conf &
fi

if [ "$ENABLE_POP3" = 1 -a "$SMTP_ONLY" != 1 ]; then
  echo "Starting POP3 services"
  mv /etc/dovecot/protocols.d/pop3d.protocol.disab /etc/dovecot/protocols.d/pop3d.protocol
  /usr/sbin/dovecot reload
fi

/etc/init.d/spamassassin start
/etc/init.d/clamav-daemon start
/etc/init.d/amavis start
/etc/init.d/opendkim start
/etc/init.d/opendmarc start
/etc/init.d/postfix start

if [ "$ENABLE_FAIL2BAN" = 1 ]; then
  echo "Starting fail2ban service"
  /etc/init.d/fail2ban start
fi

echo "Listing users"
/usr/sbin/dovecot user '*'

echo "Starting..."
tail -f /var/log/mail/mail.log<|MERGE_RESOLUTION|>--- conflicted
+++ resolved
@@ -146,26 +146,15 @@
     && [ -e "/etc/letsencrypt/live/$(hostname)/privkey.pem" ]; then
       echo "Adding $(hostname) SSL certificate"
       # create combined.pem from (cert|chain|privkey).pem with eol after each .pem
-      sed -e '$a\' -s "/etc/letsencrypt/live/$(hostname)/{cert,chain,privkey}.pem" > "/etc/letsencrypt/live/$(hostname)/combined.pem"
+      sed -e '$a\' -s /etc/letsencrypt/live/$(hostname)/{cert,chain,privkey}.pem > /etc/letsencrypt/live/$(hostname)/combined.pem
 
       # Postfix configuration
       sed -i -r 's/smtpd_tls_cert_file=\/etc\/ssl\/certs\/ssl-cert-snakeoil.pem/smtpd_tls_cert_file=\/etc\/letsencrypt\/live\/'$(hostname)'\/fullchain.pem/g' /etc/postfix/main.cf
       sed -i -r 's/smtpd_tls_key_file=\/etc\/ssl\/private\/ssl-cert-snakeoil.key/smtpd_tls_key_file=\/etc\/letsencrypt\/live\/'$(hostname)'\/privkey.pem/g' /etc/postfix/main.cf
 
-<<<<<<< HEAD
       # Dovecot configuration
       sed -i -e 's/ssl_cert = <\/etc\/dovecot\/dovecot\.pem/ssl_cert = <\/etc\/letsencrypt\/live\/'$(hostname)'\/fullchain\.pem/g' /etc/dovecot/conf.d/10-ssl.conf
       sed -i -e 's/ssl_key = <\/etc\/dovecot\/private\/dovecot\.pem/ssl_key = <\/etc\/letsencrypt\/live\/'$(hostname)'\/privkey\.pem/g' /etc/dovecot/conf.d/10-ssl.conf
-=======
-      # Courier configuration
-      sed -i -r 's/TLS_CERTFILE=\/etc\/courier\/imapd.pem/TLS_CERTFILE=\/etc\/letsencrypt\/live\/'$(hostname)'\/combined.pem/g' /etc/courier/imapd-ssl
-
-      # POP3 courier configuration
-      sed -i -r 's/POP3_TLS_REQUIRED=0/POP3_TLS_REQUIRED=1/g' /etc/courier/pop3d-ssl
-      sed -i -r 's/TLS_CERTFILE=\/etc\/courier\/pop3d.pem/TLS_CERTFILE=\/etc\/letsencrypt\/live\/'$(hostname)'\/combined.pem/g' /etc/courier/pop3d-ssl
-      # needed to support gmail
-      sed -i -r 's/TLS_TRUSTCERTS=\/etc\/ssl\/certs/TLS_TRUSTCERTS=\/etc\/letsencrypt\/live\/'$(hostname)'\/fullchain.pem/g' /etc/courier/pop3d-ssl
->>>>>>> ae5052f2
 
       echo "SSL configured with letsencrypt certificates"
 
